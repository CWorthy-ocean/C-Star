exclude: '^(?!cstar/).*'
ci:
  autoupdate_schedule: monthly

repos:
  - repo: https://github.com/pre-commit/pre-commit-hooks
    rev: v4.6.0
    files: '^cstar/'
    hooks:
      - id: trailing-whitespace
      - id: end-of-file-fixer
      - id: check-yaml
      - id: check-added-large-files
        args: ['--maxkb=100']

  - repo: https://github.com/astral-sh/ruff-pre-commit
    # Ruff version.
    rev: "v0.4.7"
    hooks:
      - id: ruff
      - id: ruff-format

  - repo: https://github.com/pre-commit/mirrors-mypy
    rev: v1.10.0
    hooks:
      - id: mypy
        additional_dependencies: [
<<<<<<< HEAD
            # Type stubs
            types-python-dateutil,
            types-PyYAML,
            types-pytz,
            # Dependencies that are typed
            numpy,
            typing-extensions>=4.1.0,
          ]
=======
        "types-python-dateutil",
        "types-PyYAML",
        "types-pytz"
      ]        
>>>>>>> c83b1a1a

  - repo: https://github.com/MarcoGorelli/absolufy-imports
    rev: v0.3.1
    hooks:
      - id: absolufy-imports
        args: [--application-directories=.]<|MERGE_RESOLUTION|>--- conflicted
+++ resolved
@@ -25,21 +25,10 @@
     hooks:
       - id: mypy
         additional_dependencies: [
-<<<<<<< HEAD
-            # Type stubs
-            types-python-dateutil,
-            types-PyYAML,
-            types-pytz,
-            # Dependencies that are typed
-            numpy,
-            typing-extensions>=4.1.0,
-          ]
-=======
         "types-python-dateutil",
         "types-PyYAML",
         "types-pytz"
       ]        
->>>>>>> c83b1a1a
 
   - repo: https://github.com/MarcoGorelli/absolufy-imports
     rev: v0.3.1
