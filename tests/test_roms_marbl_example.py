--- conflicted
+++ resolved
@@ -1,9 +1,33 @@
-<<<<<<< HEAD
 from pathlib import Path
 import yaml
 
 import cstar
 import pytest
+
+import cstar
+from unittest.mock import patch
+##
+from pathlib import Path
+import shutil
+
+
+
+# TODO we want to make this unnecessary
+## Delete output of any previous run of this script
+for oldfiles in ["local_input_files/",
+                 "local_additional_code/",
+                 "roms_marbl_example_case/",
+                 "roms_marbl_local_case/",
+                 "test_blueprint.yaml",
+                 "modified_test_blueprint.yaml",
+                 "test_blueprint_local.yaml"]:
+    
+    oldpath=Path(oldfiles)
+    if oldpath.exists():
+        if oldpath.is_dir():
+            shutil.rmtree(oldpath)
+        else:
+            oldpath.unlink()
 
 
 ROMS_MARBL_BASE_BLUEPRINT_PATH = 'test_blueprint.yaml'
@@ -60,100 +84,4 @@
 
         # TODO have a fixture that downloads the files to a temporary directory
         # Does that basically just mean running case.setup()?
-        ...
-=======
-import cstar
-from unittest.mock import patch
-##
-from pathlib import Path
-import shutil
-
-
-
-## Delete output of any previous run of this script
-for oldfiles in ["local_input_files/",
-                 "local_additional_code/",
-                 "roms_marbl_example_case/",
-                 "roms_marbl_local_case/",
-                 "test_blueprint.yaml",
-                 "modified_test_blueprint.yaml",
-                 "test_blueprint_local.yaml"]:
-    
-    oldpath=Path(oldfiles)
-    if oldpath.exists():
-        if oldpath.is_dir():
-            shutil.rmtree(oldpath)
-        else:
-            oldpath.unlink()
-    
-## First step makes/runs Case using URLs to point to input datasets
-roms_marbl_remote_case = cstar.Case.from_blueprint(
-    blueprint=(cstar.base.environment._CSTAR_ROOT)
-    + "/../examples/cstar_blueprint_roms_marbl_example.yaml",
-    caseroot="roms_marbl_example_case/",
-    start_date="20120103 12:00:00",
-    end_date="20120103 12:30:00",
-)
-
-# patch will automatically respond "y" to any call for input
-with patch("builtins.input", return_value="y"):
-    roms_marbl_remote_case.setup()
-    roms_marbl_remote_case.persist("test_blueprint.yaml")
-    roms_marbl_remote_case.build()
-    roms_marbl_remote_case.pre_run()
-    roms_marbl_remote_case.run()
-    roms_marbl_remote_case.post_run()
-
-print("Test complete with remote input dataset files")
-
-## Second step modifies the yaml created above to use available local input datasets and additional code
-rmr_dir=Path(roms_marbl_remote_case.caseroot)
-# Move the input datasets to a new location
-shutil.move(rmr_dir/"input_datasets/ROMS" , "local_input_files")
-
-# Move the additional code to a new location
-
-lac_dir=Path.cwd()/"local_additional_code"
-lac_dir.mkdir(parents=True,exist_ok=True)
-shutil.move(rmr_dir/"namelists/ROMS" , lac_dir/"namelists/ROMS")
-shutil.move(rmr_dir/"namelists/MARBL" , lac_dir/"namelists/MARBL")
-shutil.move(rmr_dir/"source_mods/ROMS" , lac_dir/"source_mods/ROMS")
-
-# Modify the blueprint file to point to local paths whenever we have the files:
-with open('test_blueprint.yaml') as f:
-    test_blueprint=f.readlines()
-
-for i,line in enumerate(test_blueprint):
-    id_url_prefix="https://github.com/CWorthy-ocean/input_datasets_roms_marbl_example/raw/main/"
-    ac_url="https://github.com/CWorthy-ocean/cstar_blueprint_roms_marbl_example.git"
-    if id_url_prefix in line:
-        fileurl=line.split()[-1] # Just isolate URL from e.g. source: URL
-        filepath=Path.cwd()/"local_input_files"/Path(fileurl).name
-        if filepath.exists():
-            test_blueprint[i]=line.replace(fileurl,str(filepath))
-    elif ac_url in line:
-             test_blueprint[i]=line.replace(str(ac_url),str(lac_dir))
-
-with open('modified_test_blueprint.yaml', 'w') as f:
-    f.writelines(test_blueprint)
-
-## Third step creates and runs Case with local input datasets and additional code
-
-roms_marbl_local_case = cstar.Case.from_blueprint(
-    blueprint="modified_test_blueprint.yaml",
-    caseroot="roms_marbl_local_case",
-    start_date="20120103 12:00:00",
-    end_date="20120103 12:30:00")
-
-# patch will automatically respond "y" to any call for input
-with patch("builtins.input", return_value="y"):
-    roms_marbl_local_case.setup()
-    roms_marbl_local_case.persist("test_blueprint_local.yaml")
-    roms_marbl_local_case.build()
-    roms_marbl_local_case.pre_run()
-    roms_marbl_local_case.run()
-    roms_marbl_local_case.post_run()
-
-print("Test complete with local input dataset files")
-    
->>>>>>> c83b1a1a
+        ...