--- conflicted
+++ resolved
@@ -53,11 +53,7 @@
     "    └── ROMSDiscretization\n",
     "\n",
     "```\n",
-<<<<<<< HEAD
     "You will notice that the `Component`, `BaseModel`, `InputDataset`, and `Discretization` objects here are specific to the object they describe (e.g. `ROMSBaseModel`). This is because there may be some unique attributes or operations associated with the `BaseModel` object describing ROMS that may be different to that describing MARBL, which has its own subclass `MARBLBaseModel`.\n",
-=======
-    "You will notice that the `Component`, `BaseModel`, `Inputdataset`, and `Discretization` objects here are specific to the object they describe (e.g. `ROMSBaseModel`). This is because there may be some unique attributes or operations associated with a `BaseModel` object describing ROMS that may be different to those describing another base model such as MARBL, which has its own subclass `MARBLBaseModel`.\n",
->>>>>>> 1e96089c
     "\n",
     "To build this case from the bottom up, we'll need to first build `BaseModel` objects for ROMS and MARBL\n",
     "\n",
@@ -108,12 +104,8 @@
       "-------------\n",
       "source_repo : https://github.com/CESR-lab/ucla-roms.git (default)\n",
       "checkout_target : 2a4e9107ffc771d2833fbea3e08f1e169759b5ff\n",
-<<<<<<< HEAD
       "local_config_status: 0 (Environment variable ROMS_ROOT is present, points to the correct repository remote, and is checked out at the correct hash)\n"
      ]
-=======
-      "local_config_status: 1 (Environment variable ROMS_ROOT is present but does not point to the correct repository remote [unresolvable])\n"
-     ]
     }
    ],
    "source": [
@@ -123,32 +115,6 @@
   {
    "cell_type": "code",
    "execution_count": 5,
-   "id": "8314de2f-4371-47de-9a92-b52126de8e36",
-   "metadata": {},
-   "outputs": [
-    {
-     "data": {
-      "text/plain": [
-       "ROMSBaseModel(\n",
-       "source_repo = 'https://github.com/CESR-lab/ucla-roms.git',\n",
-       "checkout_target = '2a4e9107ffc771d2833fbea3e08f1e169759b5ff'\n",
-       ")\n",
-       "State: <local_config_status = 1>"
-      ]
-     },
-     "execution_count": 5,
-     "metadata": {},
-     "output_type": "execute_result"
->>>>>>> 1e96089c
-    }
-   ],
-   "source": [
-    "print(roms_base_model)"
-   ]
-  },
-  {
-   "cell_type": "code",
-   "execution_count": 6,
    "id": "5c681aa1-0cdd-4b6a-b1b4-91bce6bd98ec",
    "metadata": {},
    "outputs": [
@@ -160,38 +126,8 @@
       "--------------\n",
       "source_repo : https://github.com/marbl-ecosys/MARBL.git (default)\n",
       "checkout_target : marbl0.45.0 (corresponding to hash 6e6b2f7c32ac5427e6cf46de4222973b8bcaa3d9)\n",
-<<<<<<< HEAD
       "local_config_status: 0 (Environment variable MARBL_ROOT is present, points to the correct repository remote, and is checked out at the correct hash)\n"
      ]
-=======
-      "local_config_status: 1 (Environment variable MARBL_ROOT is present but does not point to the correct repository remote [unresolvable])\n"
-     ]
-    }
-   ],
-   "source": [
-    "print(marbl_base_model)"
-   ]
-  },
-  {
-   "cell_type": "code",
-   "execution_count": 7,
-   "id": "c277c15a-def2-47a9-a35e-6c8667934d57",
-   "metadata": {},
-   "outputs": [
-    {
-     "data": {
-      "text/plain": [
-       "MARBLBaseModel(\n",
-       "source_repo = 'https://github.com/marbl-ecosys/MARBL.git',\n",
-       "checkout_target = 'marbl0.45.0'\n",
-       ")\n",
-       "State: <local_config_status = 1>"
-      ]
-     },
-     "execution_count": 7,
-     "metadata": {},
-     "output_type": "execute_result"
->>>>>>> 1e96089c
     }
    ],
    "source": [
@@ -232,7 +168,7 @@
   },
   {
    "cell_type": "code",
-   "execution_count": 8,
+   "execution_count": 6,
    "id": "d078a027-e9aa-4a20-b075-d41099101e29",
    "metadata": {},
    "outputs": [],
@@ -242,83 +178,7 @@
   },
   {
    "cell_type": "code",
-<<<<<<< HEAD
    "execution_count": 7,
-=======
-   "execution_count": 9,
-   "id": "a55db10d-7637-4a6e-b8f4-5d8fb963086c",
-   "metadata": {},
-   "outputs": [
-    {
-     "name": "stdout",
-     "output_type": "stream",
-     "text": [
-      "AdditionalCode\n",
-      "--------------\n",
-      "Base model: MARBL\n",
-      "Location: https://github.com/CWorthy-ocean/cstar_blueprint_roms_marbl_example.git\n",
-      "Namelist files (paths relative to above location):\n",
-      "    namelists/MARBL/marbl_in\n",
-      "    namelists/MARBL/marbl_tracer_output_list\n",
-      "    namelists/MARBL/marbl_diagnostic_output_list\n"
-     ]
-    }
-   ],
-   "source": [
-    "marbl_additional_code = AdditionalCode(\n",
-    "    base_model=marbl_base_model,\n",
-    "    location='https://github.com/CWorthy-ocean/cstar_blueprint_roms_marbl_example.git',\n",
-    "    checkout_target='b621f3ab0986262cad82438f15043d5f8f660daf',\n",
-    "    namelists=[\n",
-    "        \"namelists/MARBL/marbl_in\",\n",
-    "        \"namelists/MARBL/marbl_tracer_output_list\",\n",
-    "        \"namelists/MARBL/marbl_diagnostic_output_list\",\n",
-    "    ]\n",
-    ")\n",
-    "print(marbl_additional_code)"
-   ]
-  },
-  {
-   "cell_type": "code",
-   "execution_count": 10,
-   "id": "89069098-2669-4217-b557-74d8d6d5dff1",
-   "metadata": {},
-   "outputs": [
-    {
-     "data": {
-      "text/plain": [
-       "AdditionalCode(\n",
-       "base_model = <MARBLBaseModel instance>,\n",
-       "location = 'https://github.com/CWorthy-ocean/cstar_blueprint_roms_marbl_example.git',\n",
-       "checkout_target = 'b621f3ab0986262cad82438f15043d5f8f660daf',\n",
-       "namelists = ['namelists/MARBL/marbl_in',\n",
-       "             'namelists/MARBL/marbl_tracer_output_list',\n",
-       "             'namelists/MARBL/marbl_diagnostic_output_list']\n",
-       ")"
-      ]
-     },
-     "execution_count": 10,
-     "metadata": {},
-     "output_type": "execute_result"
-    }
-   ],
-   "source": [
-    "marbl_additional_code"
-   ]
-  },
-  {
-   "cell_type": "markdown",
-   "id": "ced50725-de03-45ea-80e4-683237bd6a42",
-   "metadata": {},
-   "source": [
-    "### ROMS\n",
-    "For ROMS, we have both runtime configuration files and compile-time changes to the source code:"
-   ]
-  },
-  {
-   "cell_type": "code",
-   "execution_count": 11,
->>>>>>> 1e96089c
    "id": "360fdd39-0012-4add-b2cb-73dee1c17511",
    "metadata": {},
    "outputs": [
@@ -329,7 +189,6 @@
       "AdditionalCode\n",
       "--------------\n",
       "Base model: ROMS\n",
-<<<<<<< HEAD
       "Location: https://github.com/dafyddstephenson/roms_marbl_example.git\n",
       "subdirectory: ROMS\n",
       "Working path: None\n",
@@ -350,22 +209,6 @@
       "    namelists/marbl_in\n",
       "    namelists/marbl_tracer_output_list\n",
       "    namelists/marbl_diagnostic_output_list\n"
-=======
-      "Location: https://github.com/CWorthy-ocean/cstar_blueprint_roms_marbl_example.git\n",
-      "Source code modification files (paths relative to above location)):\n",
-      "    source_mods/ROMS/bgc.opt\n",
-      "    source_mods/ROMS/bulk_frc.opt\n",
-      "    source_mods/ROMS/cppdefs.opt\n",
-      "    source_mods/ROMS/diagnostics.opt\n",
-      "    source_mods/ROMS/ocean_vars.opt\n",
-      "    source_mods/ROMS/param.opt\n",
-      "    source_mods/ROMS/tracers.opt\n",
-      "    source_mods/ROMS/Makefile\n",
-      "    source_mods/ROMS/get_makefile\n",
-      "    source_mods/ROMS/Make.depend\n",
-      "Namelist files (paths relative to above location):\n",
-      "    namelists/ROMS/roms.in_TEMPLATE      (namelists/ROMS/roms.in will be used by C-Star based on this template)\n"
->>>>>>> 1e96089c
      ]
     }
    ],
@@ -424,11 +267,7 @@
   },
   {
    "cell_type": "code",
-<<<<<<< HEAD
    "execution_count": 8,
-=======
-   "execution_count": 12,
->>>>>>> 1e96089c
    "id": "4f20a4bc-28cb-46a5-9a29-0b33515be140",
    "metadata": {},
    "outputs": [],
@@ -438,11 +277,7 @@
   },
   {
    "cell_type": "code",
-<<<<<<< HEAD
    "execution_count": 9,
-=======
-   "execution_count": 13,
->>>>>>> 1e96089c
    "id": "02c2bf05-15a0-45b5-bd1e-16a0032b5b1e",
    "metadata": {},
    "outputs": [],
@@ -500,71 +335,6 @@
    ]
   },
   {
-   "cell_type": "code",
-   "execution_count": 14,
-   "id": "680420f2-2105-4907-ae4a-3e78e11ed336",
-   "metadata": {},
-   "outputs": [
-    {
-     "data": {
-      "text/plain": [
-       "ROMSModelGrid(\n",
-       "base_model = <ROMSBaseModel instance>,\n",
-       "location = 'https://github.com/CWorthy-ocean/input_datasets_roms_marbl_example/raw/main/roms_grd.nc',\n",
-       "file_hash = fd537ef8159fabb18e38495ec8d44e2fa1b7fb615fcb1417dd4c0e1bb5f4e41d\n",
-       ")"
-      ]
-     },
-     "execution_count": 14,
-     "metadata": {},
-     "output_type": "execute_result"
-    }
-   ],
-   "source": [
-    "roms_model_grid"
-   ]
-  },
-  {
-   "cell_type": "markdown",
-   "id": "694a5dca-6352-4658-ac2a-9371c4ba8989",
-   "metadata": {},
-   "source": [
-    "## Constructing the Discretization object\n",
-    "Lastly, we need to tell C-Star how we will be discretizing our components. MARBL piggybacks off the discretization of its host model, so we only need to create a `ROMSDiscretization` object. This contains:\n",
-    "- the time step (`time_step` , in seconds)\n",
-    "- the number of horizontal grid points (`nx`,`ny`)\n",
-    "- the number of vertical levels (`n_levels`)\n",
-    "- the number of processors following x and y for running in parallel (`n_procs_x`, `n_procs_y`)"
-   ]
-  },
-  {
-   "cell_type": "code",
-   "execution_count": 15,
-   "id": "bd717504-7e5a-4217-8b0c-d689664f04a9",
-   "metadata": {},
-   "outputs": [
-    {
-     "name": "stdout",
-     "output_type": "stream",
-     "text": [
-      "ROMSDiscretization\n",
-      "------------------\n",
-      "time_step: 360s\n",
-      "n_procs_x: 3 (Number of x-direction processors)\n",
-      "n_procs_y: 3 (Number of y-direction processors)\n"
-     ]
-    }
-   ],
-   "source": [
-    "from cstar.roms import ROMSDiscretization\n",
-    "\n",
-    "roms_discretization = ROMSDiscretization(time_step = 360,\n",
-    "                                         n_procs_x = 3,\n",
-    "                                         n_procs_y = 3)\n",
-    "print(roms_discretization)"
-   ]
-  },
-  {
    "cell_type": "markdown",
    "id": "fc2615c6-054b-46e4-9287-9bbd5fab5bd6",
    "metadata": {},
@@ -621,10 +391,7 @@
      "text": [
       "ROMSDiscretization\n",
       "------------------\n",
-      "time_step:  360s\n",
-      "n_levels: 100\n",
-      "nx: 24\n",
-      "ny: 24\n",
+      "time_step: 360s\n",
       "n_procs_x: 3 (Number of x-direction processors)\n",
       "n_procs_y: 3 (Number of y-direction processors)\n"
      ]
@@ -634,9 +401,6 @@
     "from cstar.roms import ROMSDiscretization\n",
     "\n",
     "roms_discretization = ROMSDiscretization(time_step = 360,\n",
-    "                                                nx = 24,\n",
-    "                                                ny = 24,\n",
-    "                                          n_levels = 100,\n",
     "                                         n_procs_x = 3,\n",
     "                                         n_procs_y = 3)\n",
     "print(roms_discretization)"
@@ -653,11 +417,7 @@
   },
   {
    "cell_type": "code",
-<<<<<<< HEAD
    "execution_count": 12,
-=======
-   "execution_count": 16,
->>>>>>> 1e96089c
    "id": "30955e95-7c36-4d0d-a2a4-fc30ef1fc91e",
    "metadata": {},
    "outputs": [],
@@ -676,11 +436,7 @@
   },
   {
    "cell_type": "code",
-<<<<<<< HEAD
    "execution_count": 13,
-=======
-   "execution_count": 17,
->>>>>>> 1e96089c
    "id": "b3f01b55-9a80-4b18-a74b-59ffea7f2758",
    "metadata": {},
    "outputs": [
@@ -691,11 +447,7 @@
       "MARBLComponent\n",
       "--------------\n",
       "Built from: \n",
-<<<<<<< HEAD
       "0 AdditionalCode instances (query using Component.additional_code)\n",
-=======
-      "1 AdditionalCode instances (query using Component.additional_code)\n",
->>>>>>> 1e96089c
       "0 Input datasets (query using Component.input_datasets)\n"
      ]
     }
@@ -718,11 +470,7 @@
   },
   {
    "cell_type": "code",
-<<<<<<< HEAD
    "execution_count": 14,
-=======
-   "execution_count": 18,
->>>>>>> 1e96089c
    "id": "1533dbbf-593b-452d-9d72-120c4eb65a2d",
    "metadata": {},
    "outputs": [
@@ -769,11 +517,7 @@
   },
   {
    "cell_type": "code",
-<<<<<<< HEAD
    "execution_count": 15,
-=======
-   "execution_count": 19,
->>>>>>> 1e96089c
    "id": "def7ac3e-3de8-4ca9-806d-b5ac385a437c",
    "metadata": {},
    "outputs": [],
@@ -783,11 +527,7 @@
   },
   {
    "cell_type": "code",
-<<<<<<< HEAD
    "execution_count": 16,
-=======
-   "execution_count": 20,
->>>>>>> 1e96089c
    "id": "1a32ad6f-8701-416f-ae50-598f7650cf5e",
    "metadata": {},
    "outputs": [
@@ -844,11 +584,7 @@
   },
   {
    "cell_type": "code",
-<<<<<<< HEAD
    "execution_count": 17,
-=======
-   "execution_count": 22,
->>>>>>> 1e96089c
    "id": "80f5664b-2403-4582-88a1-a85c3bb4a369",
    "metadata": {},
    "outputs": [
@@ -866,7 +602,6 @@
       "│       ├── roms_bry_bgc_MARBL.nc\n",
       "│       ├── roms_frc_bgc.nc\n",
       "│       └── roms_frc.201201.nc\n",
-<<<<<<< HEAD
       "└── additional_code\n",
       "    └── ROMS\n",
       "        ├── namelists\n",
@@ -885,27 +620,6 @@
       "            ├── Makefile\n",
       "            ├── get_makefile\n",
       "            └── Make.depend\n",
-=======
-      "├── namelists\n",
-      "│   ├── ROMS\n",
-      "│   │   └── roms.in_TEMPLATE\n",
-      "│   └── MARBL\n",
-      "│       ├── marbl_in\n",
-      "│       ├── marbl_tracer_output_list\n",
-      "│       └── marbl_diagnostic_output_list\n",
-      "└── source_mods\n",
-      "    └── ROMS\n",
-      "        ├── bgc.opt\n",
-      "        ├── bulk_frc.opt\n",
-      "        ├── cppdefs.opt\n",
-      "        ├── diagnostics.opt\n",
-      "        ├── ocean_vars.opt\n",
-      "        ├── param.opt\n",
-      "        ├── tracers.opt\n",
-      "        ├── Makefile\n",
-      "        ├── get_makefile\n",
-      "        └── Make.depend\n",
->>>>>>> 1e96089c
       "\n"
      ]
     }
