--- conflicted
+++ resolved
@@ -190,11 +190,7 @@
       "--------------\n",
       "Base model: ROMS\n",
       "Location: https://github.com/dafyddstephenson/roms_marbl_example.git\n",
-<<<<<<< HEAD
       "subdirectory: additional_code/ROMS\n",
-=======
-      "subdirectory: ROMS\n",
->>>>>>> c0644e75
       "Working path: None\n",
       "Exists locally: False (get with AdditionalCode.get())\n",
       "Source code modification files (paths relative to above location and subdirectory)):\n",
@@ -220,13 +216,8 @@
     "roms_additional_code = AdditionalCode(\n",
     "    base_model = roms_base_model,\n",
     "    location = \"https://github.com/dafyddstephenson/roms_marbl_example.git\",\n",
-<<<<<<< HEAD
     "    subdir = \"additional_code/ROMS\",\n",
     "    checkout_target = \"368d729d9500b98d0f1126a1b56620df7a2bae65\",\n",
-=======
-    "    subdir = \"ROMS\",\n",
-    "    checkout_target = \"b7b402cf173ea8c496cc44af72a48fdc4f50ad91\",\n",
->>>>>>> c0644e75
     "    source_mods = [\n",
     "        \"source_mods/bgc.opt\",\n",
     "         \"source_mods/bulk_frc.opt\",\n",
@@ -365,16 +356,10 @@
       "ROMSBoundaryForcing\n",
       "-------------------\n",
       "Base model: ROMS\n",
-<<<<<<< HEAD
       "Source location: https://github.com/CWorthy-ocean/input_datasets_roms_marbl_example/raw/main/roms_bry_2012.nc\n",
       "file_hash: c3b0e14aae6dd5a0d54703fa04cf95960c1970e732c0a230427bf8b0fbbd8bf1\n",
       "Working path: None ( does not yet exist. Call InputDataset.get() )\n",
       "Partitioned files: []\n"
-=======
-      "location: https://github.com/CWorthy-ocean/input_datasets_roms_marbl_example/raw/main/roms_bry_2012.nc\n",
-      "file_hash: c3b0e14aae6dd5a0d54703fa04cf95960c1970e732c0a230427bf8b0fbbd8bf1\n",
-      "Working path: None ( does not yet exist. Call InputDataset.get() )\n"
->>>>>>> c0644e75
      ]
     }
    ],
@@ -407,14 +392,7 @@
      "text": [
       "ROMSDiscretization\n",
       "------------------\n",
-<<<<<<< HEAD
-      "time_step:  360s\n",
-      "n_levels: 100\n",
-      "nx: 24\n",
-      "ny: 24\n",
-=======
       "time_step: 360s\n",
->>>>>>> c0644e75
       "n_procs_x: 3 (Number of x-direction processors)\n",
       "n_procs_y: 3 (Number of y-direction processors)\n"
      ]
@@ -424,12 +402,6 @@
     "from cstar.roms import ROMSDiscretization\n",
     "\n",
     "roms_discretization = ROMSDiscretization(time_step = 360,\n",
-<<<<<<< HEAD
-    "                                                nx = 24,\n",
-    "                                                ny = 24,\n",
-    "                                          n_levels = 100,\n",
-=======
->>>>>>> c0644e75
     "                                         n_procs_x = 3,\n",
     "                                         n_procs_y = 3)\n",
     "print(roms_discretization)"
@@ -584,15 +556,9 @@
      "name": "stderr",
      "output_type": "stream",
      "text": [
-<<<<<<< HEAD
       "/Users/dafyddstephenson/Code/my_c_star/cstar/case.py:112: RuntimeWarning: Valid start date not provided. Unable to check if simulation dates are out of range. Case objects should be initialized with valid_start_date and valid_end_date attributes.\n",
       "  warnings.warn(\n",
       "/Users/dafyddstephenson/Code/my_c_star/cstar/case.py:128: RuntimeWarning: Valid end date not provided. Unable to check if simulation dates are out of range. Case objects should be initialized with valid_start_date and valid_end_date attributes.\n",
-=======
-      "/Users/dafyddstephenson/Code/my_c_star/cstar/case.py:111: RuntimeWarning: Valid start date not provided. Unable to check if simulation dates are out of range. Case objects should be initialized with valid_start_date and valid_end_date attributes.\n",
-      "  warnings.warn(\n",
-      "/Users/dafyddstephenson/Code/my_c_star/cstar/case.py:127: RuntimeWarning: Valid end date not provided. Unable to check if simulation dates are out of range. Case objects should be initialized with valid_start_date and valid_end_date attributes.\n",
->>>>>>> c0644e75
       "  warnings.warn(\n"
      ]
     }
