--- conflicted
+++ resolved
@@ -9,13 +9,8 @@
 roms_marbl_case = cstar.Case.from_blueprint(
     blueprint="cstar_blueprint_yaml_test.yaml",
     caseroot="roms_marbl_example_case/",
-<<<<<<< HEAD
-    start_date="20120101 12:00:00",
-    end_date="20120101 12:10:00",
-=======
     start_date="20120103 12:00:00",
     end_date="20120103 18:00:00",
->>>>>>> 861e7f39
 )
 
 ## In a python session, execute:
