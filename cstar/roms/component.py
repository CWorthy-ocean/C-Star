--- conflicted
+++ resolved
@@ -1,14 +1,10 @@
 import warnings
 import subprocess
 from pathlib import Path
-from typing import Sequence, Optional, TYPE_CHECKING
+from typing import Optional, TYPE_CHECKING, List
 
 from cstar.base.utils import _calculate_node_distribution, _replace_text_in_file
 from cstar.base.component import Component, Discretization
-<<<<<<< HEAD
-=======
-from cstar.base.input_dataset import InputDataset
->>>>>>> c0644e75
 
 from cstar.roms.input_dataset import (
     ROMSInitialConditions,
@@ -42,7 +38,7 @@
     -----------
     base_model: ROMSBaseModel
         An object pointing to the unmodified source code of ROMS at a specific commit
-    input_datasets: list of InputDatasets
+    input_datasets: list of ROMSInputDatasets
         Any spatiotemporal data needed to run this instance of ROMS
         e.g. initial conditions, surface forcing, etc.
     additional_code: AdditionalCode
@@ -71,11 +67,7 @@
         base_model: "ROMSBaseModel",
         additional_code: AdditionalCode,
         discretization: "ROMSDiscretization",
-<<<<<<< HEAD
-        input_datasets: Optional[Sequence["ROMSInputDataset"]] = [],
-=======
-        input_datasets: Optional[List["InputDataset"]] = [],
->>>>>>> c0644e75
+        input_datasets: Optional[List[ROMSInputDataset]] = None,
     ):
         """
         Initialize a ROMSComponent object from a ROMSBaseModel object, code, input datasets, and discretization information
@@ -103,19 +95,11 @@
 
         self.base_model: "ROMSBaseModel" = base_model
         self.additional_code: AdditionalCode = additional_code
-<<<<<<< HEAD
-        self.input_datasets: Sequence["ROMSInputDataset"] = input_datasets or []
+        self.input_datasets = [] if input_datasets is None else input_datasets
         self.discretization = discretization
         self.exe_path: Optional[Path] = None
-
-        assert isinstance(self.discretization, ROMSDiscretization)
-
-=======
-        self.input_datasets: List["InputDataset"] = input_datasets or []
-        self.discretization = discretization
-        self.exe_path: Optional[Path] = None
-
->>>>>>> c0644e75
+        self.partitioned_files: List[Path] | None = None
+
     def build(self) -> None:
         """
         Compiles any code associated with this configuration of ROMS.
@@ -159,13 +143,10 @@
         """
 
         # Partition input datasets
-        if self.input_datasets is not None:
-            datasets_to_partition = [
-                d
-                for d in self.input_datasets
-                if ((d.working_path is not None) and (d.working_path.exists()))
-            ]
-
+        if self.input_datasets is not None and all(
+            [isinstance(a, ROMSInputDataset) for a in self.input_datasets]
+        ):
+            datasets_to_partition = [d for d in self.input_datasets if d.exists_locally]
             # Preliminary checks
             if self.additional_code.working_path is None:
                 raise ValueError(
@@ -191,20 +172,11 @@
             if len(datasets_to_partition) > 0:
                 from roms_tools.utils import partition_netcdf
             for f in datasets_to_partition:
-<<<<<<< HEAD
                 # fname = f.source.basename
 
                 if not f.exists_locally:
                     raise ValueError(
                         f"working_path of InputDataset \n{f}\n\n {f.working_path}, "
-=======
-                dspath = f.working_path
-                fname = f.source.basename
-
-                if (dspath is None) or (not dspath.exists()):
-                    raise ValueError(
-                        f"working_path of InputDataset {f}, {dspath}, "
->>>>>>> c0644e75
                         + "refers to a non-existent file"
                         + "\n call InputDataset.get() and try again."
                     )
@@ -231,7 +203,6 @@
                     partdir = f.working_path.parent / "PARTITIONED"
 
                 partdir.mkdir(parents=True, exist_ok=True)
-<<<<<<< HEAD
                 parted_files = []
                 for idfile in id_files_to_partition:
                     parted_files += partition_netcdf(
@@ -245,18 +216,6 @@
                 parted_files = [partdir / p.name for p in parted_files]
                 f.partitioned_files = parted_files
 
-=======
-                subprocess.run(
-                    "partit "
-                    + str(self.discretization.n_procs_x)
-                    + " "
-                    + str(self.discretization.n_procs_y)
-                    + " ../"
-                    + fname,
-                    cwd=partdir,
-                    shell=True,
-                )
->>>>>>> c0644e75
                 # Namelist modification step
                 if isinstance(f, ROMSModelGrid):
                     if f.working_path is None or isinstance(f.working_path, list):
@@ -529,17 +488,11 @@
 
     Additional attributes:
     ----------------------
-<<<<<<< HEAD
-    n_procs_x,n_procs_y: int
-        The number of processes following the x and y directions, for running in parallel
-=======
     n_procs_x: int
         The number of parallel processors over which to subdivide the x axis of the domain.
     n_procs_y: int
         The number of parallel processors over which to subdivide the y axis of the domain.
 
->>>>>>> c0644e75
-
     Properties:
     -----------
     n_procs_tot: int
@@ -550,16 +503,8 @@
     def __init__(
         self,
         time_step: int,
-<<<<<<< HEAD
-        nx: Optional[int] = None,
-        ny: Optional[int] = None,
-        n_levels: Optional[int] = None,
-        n_procs_x: Optional[int] = None,
-        n_procs_y: Optional[int] = None,
-=======
         n_procs_x: int = 1,
         n_procs_y: int = 1,
->>>>>>> c0644e75
     ):
         """
         Initialize a ROMSDiscretization object from basic discretization parameters
@@ -568,17 +513,10 @@
         -----------
         time_step: int
             The time step with which to run the Component
-<<<<<<< HEAD
-        nx,ny,n_levels: int
-            The number of x and y points and vertical levels in the domain associated with this object
-        n_procs_x,n_procs_y: int
-            The number of processes following the x and y directions, for running in parallel
-=======
         n_procs_x: int
            The number of parallel processors over which to subdivide the x axis of the domain.
         n_procs_y: int
            The number of parallel processors over which to subdivide the y axis of the domain.
->>>>>>> c0644e75
 
 
         Returns:
@@ -588,40 +526,20 @@
 
         """
 
-<<<<<<< HEAD
-        super().__init__(time_step, nx, ny, n_levels)
-=======
         super().__init__(time_step)
->>>>>>> c0644e75
         self.n_procs_x = n_procs_x
         self.n_procs_y = n_procs_y
 
     @property
-<<<<<<< HEAD
-    def n_procs_tot(self) -> Optional[int]:
-        """Total number of processors required by this ROMS configuration"""
-        if (self.n_procs_x is None) or (self.n_procs_y is None):
-            return None
-        else:
-            return self.n_procs_x * self.n_procs_y
-=======
     def n_procs_tot(self) -> int:
         """Total number of processors required by this ROMS configuration"""
         return self.n_procs_x * self.n_procs_y
->>>>>>> c0644e75
 
     def __str__(self) -> str:
         disc_str = super().__str__()
 
         if hasattr(self, "n_procs_x") and self.n_procs_x is not None:
             disc_str += (
-<<<<<<< HEAD
-                f"\nn_procs_x: {self.n_procs_x} (Number of x-direction processors)"
-            )
-        if hasattr(self, "n_procs_y") and self.n_procs_y is not None:
-            disc_str += (
-                f"\nn_procs_y: {self.n_procs_y} (Number of y-direction processors)"
-=======
                 "\nn_procs_x: "
                 + str(self.n_procs_x)
                 + " (Number of x-direction processors)"
@@ -631,7 +549,6 @@
                 "\nn_procs_y: "
                 + str(self.n_procs_y)
                 + " (Number of y-direction processors)"
->>>>>>> c0644e75
             )
         return disc_str
 
