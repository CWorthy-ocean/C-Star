--- conflicted
+++ resolved
@@ -1147,7 +1147,6 @@
 
         for codebase in filter(lambda x: x is not None, self.codebases):  # type: ExternalCodeBase
             self.log.info(f"🔧 Setting up {codebase.__class__.__name__}...")
-<<<<<<< HEAD
 
             # if we're running a workplan, for now, set up a code directory for each
             # step, otherwise they may try to clobber each other or get tripped up on
@@ -1157,11 +1156,8 @@
                 codebase_dir.mkdir(parents=True, exist_ok=True)
                 codebase.get(codebase_dir)
                 os.environ[codebase.expected_env_var] = str(codebase_dir)
-            codebase.handle_config_status()
-
-=======
+
             codebase.setup()
->>>>>>> e0a5988d
         # Compile-time code
         self.log.info("📦 Fetching compile-time code...")
         if self.compile_time_code is not None:
