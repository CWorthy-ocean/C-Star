import datetime as dt
import shutil
import tempfile
from abc import ABC
from pathlib import Path

import roms_tools

from cstar.base.input_dataset import InputDataset
from cstar.base.utils import _list_to_concise_str, coerce_datetime
from cstar.io.constants import FileEncoding
from cstar.io.source_data import SourceData, SourceDataCollection
from cstar.io.staged_data import StagedDataCollection, StagedFile


class ROMSPartitioning:
    """Describes a partitioning of a ROMS input dataset into a grid of subdomains.

    This object stores the number of partitions along the xi and eta dimensions,
    along with the list of corresponding file paths. It supports indexing and
    length queries like a sequence.

    Parameters
    ----------
    np_xi : int
        Number of partitions along the xi (longitude-like) axis.
    np_eta : int
        Number of partitions along the eta (latitude-like) axis.
    files : list of Path
        List of paths to partitioned NetCDF files. The expected length is
        `np_xi * np_eta`, and the order should be consistent with the ROMS
        partitioning convention.

    Attributes
    ----------
    np_xi : int
        Number of xi-direction partitions.
    np_eta : int
        Number of eta-direction partitions.
    files : list of Path
        Paths to the partitioned files.
    """

    def __init__(self, np_xi: int, np_eta: int, files: list[Path]):
        self.np_xi = np_xi
        self.np_eta = np_eta
        self.files = files

    def __repr__(self) -> str:
        return f"{self.__class__.__name__}(np_xi={self.np_xi}, np_eta={self.np_eta}, files={_list_to_concise_str(self.files, pad=43)})"

    def __len__(self):
        return len(self.files)


class ROMSInputDataset(InputDataset, ABC):
    (
        (
            """
    ROMS-specific implementation of `InputDataset` (doc below)

    Docstring for InputDataset:
    ---------------------------
    """
        )
        + (InputDataset.__doc__ or "")
    )

    def __init__(
        self,
        location: str,
        file_hash: str | None = None,
        start_date: str | dt.datetime | None = None,
        end_date: str | dt.datetime | None = None,
        source_np_xi: int | None = None,
        source_np_eta: int | None = None,
    ):
        self.start_date = coerce_datetime(start_date) if start_date else None
        self.end_date = coerce_datetime(end_date) if end_date else None

        self.source_np_xi = source_np_xi
        self.source_np_eta = source_np_eta
        self.partitioning: ROMSPartitioning | None = None
        self.source = SourceData(location=location, identifier=file_hash)

        if self.source_partitioning:
            if file_hash:
                raise NotImplementedError(
                    "Cannot use hash verification with partitioned source files"
                )
            n_source_partitions = self.source_np_xi * self.source_np_eta  # type: ignore[operator]
            ndigits = len(str(n_source_partitions))
            locations = []
            for i in range(n_source_partitions):
                old_suffix = f".{0:0{ndigits}d}.nc"
                new_suffix = f".{i:0{ndigits}d}.nc"
                locations.append(location.replace(old_suffix, new_suffix))
            self.partitioned_source = SourceDataCollection.from_locations(locations)
        self._working_copy = None
        self.validate()

    @property
    def source_partitioning(self) -> tuple[int, int] | None:
        if (self.source_np_xi is not None) and (self.source_np_eta is not None):
            return (self.source_np_xi, self.source_np_eta)
        return None

    def to_dict(self) -> dict:
        input_dataset_dict = super().to_dict()
        if self.source_partitioning is not None:
            input_dataset_dict["source_np_xi"] = self.source_np_xi
            input_dataset_dict["source_np_eta"] = self.source_np_eta
        return input_dataset_dict

    def __str__(self) -> str:
        base_str = super().__str__()
        if self.partitioning is not None:
            base_str += f"\nPartitioning: {self.partitioning}"
        return base_str

    def __repr__(self) -> str:
        repr_str = super().__repr__()
        if self.partitioning is not None:
            info_str = f"partitioning  = {self.partitioning}"
            if "State:" in repr_str:
                repr_str = repr_str.strip(",>")
                repr_str += ",\n" + (" " * 8) + info_str + "\n>"
            else:
                repr_str += f"\nState: <{info_str}>"

        return repr_str

    def partition(
        self, np_xi: int, np_eta: int, overwrite_existing_files: bool = False
    ):
        """Partition a netCDF dataset into tiles to run ROMS in parallel.

        Takes a local InputDataset and parallelisation parameters and uses
        roms-tools' partition_netcdf method to create multiple, smaller
        netCDF files, each of which corresponds to a processor used by ROMS.

        Parameters:
        -----------
        np_xi (int):
           The number of tiles in the x direction
        np_eta (int):
           The number of tiles in the y direction
        overwrite_existing_files (bool, optional):
           If `True` and this `ROMSInputDataset` has already been partitioned,
           the existing files will be overwritten

        Notes:
        ------
        - This method will only work on ROMSInputDataset instances corresponding
           to locally available files, i.e. ROMSInputDataset.get() has been called.
        - This method sets the ROMSInputDataset.partitioning attribute
        """

        # Helper functions
        def validate_partitioning_request() -> bool:
            """Helper function to skip, raise, or proceed with partitioning request."""
            if (self.partitioning is not None) and (not overwrite_existing_files):
                if (self.partitioning.np_xi == np_xi) and (
                    self.partitioning.np_eta == np_eta
                ):
                    self.log.info(
                        f"⏭️  {self.__class__.__name__} already partitioned, skipping"
                    )
                    return False
                else:
                    raise FileExistsError(
                        f"The file has already been partitioned into a different arrangement "
                        f"({self.partitioning.np_xi},{self.partitioning.np_eta}). "
                        "To overwrite these files, try again with overwrite_existing_files=True"
                    )

            if not self.exists_locally:
                raise ValueError(
                    f"local path(s) to InputDataset \n {self._local}, "
                    + "refers to a non-existent file(s)"
                    + "\n call InputDataset.get() and try again."
                )
            return True

        def list_files_to_partition() -> list[Path]:
            """Helper function to obtain a list of files associated with this ROMSInputDataset to partition."""
            if not self.working_copy:
                return []
            if isinstance(self.working_copy, StagedDataCollection):
                # if single InputDataset corresponds to many files, check they're colocated
                if not all(
                    [
                        d.parent == self.working_copy.common_parent
                        for d in self.working_copy.paths
                    ]
                ):
                    raise ValueError(
                        f"A single input dataset exists in multiple directories: {self.working_copy.paths}."
                    )

                # If they are, we want to partition them all in the same place
                id_files_to_partition = self.working_copy.paths

            else:
                id_files_to_partition = [
                    self.working_copy.path,
                ]
            return id_files_to_partition

        def partition_files(files: list[Path]) -> list[Path]:
            """Helper function that wraps the actual roms_tools.partition_netcdf
            call.
            """
            new_parted_files = []

            for idfile in files:
                self.log.info(f"Partitioning {idfile} into ({np_xi},{np_eta})")
                new_parted_files.extend(
                    roms_tools.partition_netcdf(idfile, np_xi=np_xi, np_eta=np_eta)
                )

            return [f.resolve() for f in new_parted_files]

        def backup_existing_partitioned_files(files: list[Path]):
            """Helper function to move existing parted files to a tmp dir while
            attempting to create new ones.
            """
            tmpdir = tempfile.TemporaryDirectory()
            backup_path = Path(tmpdir.name)

            for f in files:
                shutil.move(f.resolve(), backup_path / f.name)
            return tmpdir, backup_path

        def restore_existing_partitioned_files(
            backup_dir: Path, restore_paths: list[Path]
        ):
            """Helper function to restore existing parted files if partitioning
            fails.
            """
            for f in restore_paths:
                shutil.move(backup_dir / f.name, f.resolve())

        # Main logic:
        if not validate_partitioning_request():
            return

        id_files_to_partition = list_files_to_partition()
        existing_files = self.partitioning.files if self.partitioning else None
        tempdir_obj, backupdir, partitioning_succeeded = None, None, False

        try:
            if existing_files:
                tempdir_obj, backupdir = backup_existing_partitioned_files(
                    existing_files
                )

            new_files = partition_files(id_files_to_partition)
            self._update_partitioning_attribute(
                parted_files=new_files, new_np_xi=np_xi, new_np_eta=np_eta
            )
            partitioning_succeeded = True
        finally:
            if (existing_files) and (not partitioning_succeeded) and (backupdir):
                self.log.error("Partitioning failed - restoring previous files")
                restore_existing_partitioned_files(backupdir, existing_files)
            if tempdir_obj:
                tempdir_obj.cleanup()

    def get(
        self,
        local_dir: str | Path,
    ) -> None:
        """Obtain and stage this ROMSInputDataset, making it locally available to C-Star.

        This method updates the `ROMSInputDataset.working_copy` attribute.

        Parameters:
        -----------
        local_dir (str or Path):
            Directory to save the dataset files.
        """
        # Ensure we're working with a Path object
        local_dir = Path(local_dir).expanduser().resolve()
        local_dir.mkdir(parents=True, exist_ok=True)

        # partitioned source
        if self.source_partitioning:
            self._get_from_partitioned_source(local_dir)

        # roms-tools yaml source
        elif self.source._classification.value.file_encoding == FileEncoding.TEXT:
            self._get_from_yaml(local_dir)

<<<<<<< HEAD
        if self.source_partitioning is not None:
            self._get_from_partitioned_source(
                local_dir=local_dir,
                source_np_xi=self.source_partitioning[0],
                source_np_eta=self.source_partitioning[1],
            )
        else:
            super().get(local_dir=local_dir)

    def _get_from_partitioned_source(
        self, local_dir: Path, source_np_xi: int, source_np_eta: int
    ) -> None:
        n_source_partitions = source_np_xi * source_np_eta
        ndigits = len(str(n_source_partitions))
        parted_files: list[Path] = []

        for i in range(n_source_partitions):
            old_suffix = f".{0:0{ndigits}d}.nc"
            new_suffix = f".{i:0{ndigits}d}.nc"
            source = self.source.location.replace(old_suffix, new_suffix)
            source_basename = self.source.basename.replace(old_suffix, new_suffix)

            self._symlink_or_download_from_source(
                source_location=source,
                location_type=self.source.location_type,
                expected_file_hash=None,
                target_path=local_dir / source_basename,
                logger=self.log,
            )

            parted_files.append(local_dir / source_basename)

        self._update_partitioning_attribute(
            new_np_xi=source_np_xi, new_np_eta=source_np_eta, parted_files=parted_files
        )
        self.working_path = parted_files
        assert self.partitioning is not None
        self._local_file_stat_cache.update(self.partitioning._local_file_stat_cache)
        self._local_file_hash_cache.update(self.partitioning._local_file_hash_cache)
=======
        # regular (netCDF) source
        else:
            super().get(local_dir=local_dir)

    def _get_from_partitioned_source(self, local_dir: Path) -> None:
        """Stages partitioned source files, checking pre-existence individually."""
        # If some (or all) files exist, go through and check which ones (if any) to stage:
        if self.working_copy:
            for i, s in enumerate(self.partitioned_source):
                target_path = local_dir / s.basename
                if self.working_copy and self.working_copy[i].path == target_path:  # type: ignore[index]
                    self.log.info(f"⏭️ {target_path} already exists, skipping.")
                    continue
                else:
                    self._working_copy.append(s.stage(local_dir))  # type: ignore[union-attr]
            return
        # Otherwise stage them all:
        else:
            self._working_copy = self.partitioned_source.stage(local_dir)

    def _get_from_yaml(self, local_dir: Path) -> None:
        """Creates (with roms-tools) and stages local netCDF datasets from compatible yaml instructions."""
        if self.exists_locally:
            # Can't know where roms-tools will save so have to do a less advanced check
            self.log.info(f"⏭️ {self._local} already exists, skipping.")
            return

        retriever = self.source.retriever
        raw_yaml_text = retriever.read().decode("utf-8")
        _, header, yaml_data = raw_yaml_text.split("---", 2)

        yaml_dict = yaml.safe_load(yaml_data)
        yaml_keys = list(yaml_dict.keys())
        if len(yaml_keys) == 1:
            roms_tools_class_name = yaml_keys[0]
        elif len(yaml_keys) == 2:
            roms_tools_class_name = [y for y in yaml_keys if y != "Grid"][0]
        else:
            raise ValueError(
                f"roms tools yaml file has {len(yaml_keys)} sections. "
                + "Expected 'Grid' and one other class"
            )
        start_time = (
            self.start_date.isoformat() if self.start_date is not None else None
        )
        end_time = self.end_date.isoformat() if self.end_date is not None else None

        yaml_entries_to_modify = {
            "start_time": start_time,
            "ini_time": start_time,
            "end_time": end_time,
        }

        for key, value in yaml_entries_to_modify.items():
            if key in yaml_dict[roms_tools_class_name].keys():
                yaml_dict[roms_tools_class_name][key] = value

        roms_tools_class = getattr(roms_tools, roms_tools_class_name)

        # Create a temporary file that deletes itself when closed
        with tempfile.NamedTemporaryFile(mode="w", delete=True) as temp_file:
            from_yaml_kwargs: dict[Any, Any] = {}
            temp_file.write(f"---{header}---\n" + yaml.dump(yaml_dict))
            temp_file.flush()  # Ensure data is written to disk

            from_yaml_kwargs["filepath"] = temp_file.name
            # roms-tools currently requires dask for every class except Grid,RiverForcing
            # in order to use wildcards in filepaths (known xarray issue):
            if roms_tools_class_name not in ["Grid", "RiverForcing"]:
                from_yaml_kwargs["use_dask"] = True

            roms_tools_class_instance = roms_tools_class.from_yaml(**from_yaml_kwargs)
        ##

        # ... and save:
        self.log.info(
            f"💾 Saving roms-tools dataset created from {self.source.location}..."
        )
        save_kwargs: dict[Any, Any] = {}
        save_kwargs["filepath"] = Path(
            f"{local_dir / Path(self.source.location).stem}.nc"
        )

        savepath = roms_tools_class_instance.save(**save_kwargs)
        staged = []
        for p in savepath:
            staged.append(StagedFile(source=self.source, path=p))

        final_staged: StagedFile | StagedDataCollection
        if len(staged) == 1:
            final_staged = staged[0]
        else:
            final_staged = StagedDataCollection(items=staged)
        self._working_copy = final_staged
>>>>>>> e0a5988d

    def _update_partitioning_attribute(
        self, new_np_xi: int, new_np_eta: int, parted_files: list[Path]
    ):
        self.partitioning = ROMSPartitioning(
            np_xi=new_np_xi, np_eta=new_np_eta, files=parted_files
        )

    @property
    def path_for_roms(self) -> list[Path]:
        """Returns a list of Paths corresponding to this ROMSInputDataset that can be
        read by ROMS.

        Useful in the case of partitioned
        source files, where the `working_copy` lists individual partitioned files
        e.g., `my_grid.0.nc`, `my_grid.1.nc`, etc., but ROMS
        expects to see `my_grid.nc`
        """
        if self.partitioning is not None:
            ndigits = len(str(self.partitioning.np_xi * self.partitioning.np_eta))
            zero_str = "." + "0" * ndigits + ".nc"
            zero_files = [f for f in self.partitioning.files if zero_str in str(f)]
            return [Path(str(f).replace(zero_str, ".nc")) for f in zero_files]

        raise FileNotFoundError(
            "ROMS requires files to be partitioned for use. "
            "Call ROMSInputDataset.partition() or ROMSSimulation.pre_run() "
            "and try again"
        )


class ROMSModelGrid(ROMSInputDataset):
    """An implementation of the ROMSInputDataset class for model grid files."""

    pass


class ROMSInitialConditions(ROMSInputDataset):
    """An implementation of the ROMSInputDataset class for model initial condition
    files.
    """

    pass


class ROMSTidalForcing(ROMSInputDataset):
    """An implementation of the ROMSInputDataset class for model tidal forcing files."""

    pass


class ROMSBoundaryForcing(ROMSInputDataset):
    """An implementation of the ROMSInputDataset class for model boundary condition
    files.
    """

    pass


class ROMSSurfaceForcing(ROMSInputDataset):
    """An implementation of the ROMSInputDataset class for model surface forcing
    files.
    """

    pass


class ROMSRiverForcing(ROMSInputDataset):
    """An implementation of the ROMSInputDataset class for river forcing files."""

    pass


class ROMSForcingCorrections(ROMSInputDataset):
    """ROMS forcing correction file, such as SW correction or restoring fields.

    These are used by older ROMS configurations, and included in C-Star to support them.

    This file must not be generated from a roms-tools YAML. It should point directly to
    a NetCDF or similar file.
    """

    def validate(self):
        if self.source._classification.value.file_encoding == FileEncoding.TEXT:
            raise TypeError(
                f"{self.__class__.__name__} cannot be initialized with a source YAML file. "
                "Please provide a direct path or URL to a dataset (e.g., NetCDF)."
            )


class ROMSCdrForcing(ROMSInputDataset):
    """An implementation of the ROMSInputDataset class for CDR forcing files."""

    pass<|MERGE_RESOLUTION|>--- conflicted
+++ resolved
@@ -10,7 +10,7 @@
 from cstar.base.utils import _list_to_concise_str, coerce_datetime
 from cstar.io.constants import FileEncoding
 from cstar.io.source_data import SourceData, SourceDataCollection
-from cstar.io.staged_data import StagedDataCollection, StagedFile
+from cstar.io.staged_data import StagedDataCollection
 
 
 class ROMSPartitioning:
@@ -292,47 +292,6 @@
         elif self.source._classification.value.file_encoding == FileEncoding.TEXT:
             self._get_from_yaml(local_dir)
 
-<<<<<<< HEAD
-        if self.source_partitioning is not None:
-            self._get_from_partitioned_source(
-                local_dir=local_dir,
-                source_np_xi=self.source_partitioning[0],
-                source_np_eta=self.source_partitioning[1],
-            )
-        else:
-            super().get(local_dir=local_dir)
-
-    def _get_from_partitioned_source(
-        self, local_dir: Path, source_np_xi: int, source_np_eta: int
-    ) -> None:
-        n_source_partitions = source_np_xi * source_np_eta
-        ndigits = len(str(n_source_partitions))
-        parted_files: list[Path] = []
-
-        for i in range(n_source_partitions):
-            old_suffix = f".{0:0{ndigits}d}.nc"
-            new_suffix = f".{i:0{ndigits}d}.nc"
-            source = self.source.location.replace(old_suffix, new_suffix)
-            source_basename = self.source.basename.replace(old_suffix, new_suffix)
-
-            self._symlink_or_download_from_source(
-                source_location=source,
-                location_type=self.source.location_type,
-                expected_file_hash=None,
-                target_path=local_dir / source_basename,
-                logger=self.log,
-            )
-
-            parted_files.append(local_dir / source_basename)
-
-        self._update_partitioning_attribute(
-            new_np_xi=source_np_xi, new_np_eta=source_np_eta, parted_files=parted_files
-        )
-        self.working_path = parted_files
-        assert self.partitioning is not None
-        self._local_file_stat_cache.update(self.partitioning._local_file_stat_cache)
-        self._local_file_hash_cache.update(self.partitioning._local_file_hash_cache)
-=======
         # regular (netCDF) source
         else:
             super().get(local_dir=local_dir)
@@ -353,82 +312,6 @@
         else:
             self._working_copy = self.partitioned_source.stage(local_dir)
 
-    def _get_from_yaml(self, local_dir: Path) -> None:
-        """Creates (with roms-tools) and stages local netCDF datasets from compatible yaml instructions."""
-        if self.exists_locally:
-            # Can't know where roms-tools will save so have to do a less advanced check
-            self.log.info(f"⏭️ {self._local} already exists, skipping.")
-            return
-
-        retriever = self.source.retriever
-        raw_yaml_text = retriever.read().decode("utf-8")
-        _, header, yaml_data = raw_yaml_text.split("---", 2)
-
-        yaml_dict = yaml.safe_load(yaml_data)
-        yaml_keys = list(yaml_dict.keys())
-        if len(yaml_keys) == 1:
-            roms_tools_class_name = yaml_keys[0]
-        elif len(yaml_keys) == 2:
-            roms_tools_class_name = [y for y in yaml_keys if y != "Grid"][0]
-        else:
-            raise ValueError(
-                f"roms tools yaml file has {len(yaml_keys)} sections. "
-                + "Expected 'Grid' and one other class"
-            )
-        start_time = (
-            self.start_date.isoformat() if self.start_date is not None else None
-        )
-        end_time = self.end_date.isoformat() if self.end_date is not None else None
-
-        yaml_entries_to_modify = {
-            "start_time": start_time,
-            "ini_time": start_time,
-            "end_time": end_time,
-        }
-
-        for key, value in yaml_entries_to_modify.items():
-            if key in yaml_dict[roms_tools_class_name].keys():
-                yaml_dict[roms_tools_class_name][key] = value
-
-        roms_tools_class = getattr(roms_tools, roms_tools_class_name)
-
-        # Create a temporary file that deletes itself when closed
-        with tempfile.NamedTemporaryFile(mode="w", delete=True) as temp_file:
-            from_yaml_kwargs: dict[Any, Any] = {}
-            temp_file.write(f"---{header}---\n" + yaml.dump(yaml_dict))
-            temp_file.flush()  # Ensure data is written to disk
-
-            from_yaml_kwargs["filepath"] = temp_file.name
-            # roms-tools currently requires dask for every class except Grid,RiverForcing
-            # in order to use wildcards in filepaths (known xarray issue):
-            if roms_tools_class_name not in ["Grid", "RiverForcing"]:
-                from_yaml_kwargs["use_dask"] = True
-
-            roms_tools_class_instance = roms_tools_class.from_yaml(**from_yaml_kwargs)
-        ##
-
-        # ... and save:
-        self.log.info(
-            f"💾 Saving roms-tools dataset created from {self.source.location}..."
-        )
-        save_kwargs: dict[Any, Any] = {}
-        save_kwargs["filepath"] = Path(
-            f"{local_dir / Path(self.source.location).stem}.nc"
-        )
-
-        savepath = roms_tools_class_instance.save(**save_kwargs)
-        staged = []
-        for p in savepath:
-            staged.append(StagedFile(source=self.source, path=p))
-
-        final_staged: StagedFile | StagedDataCollection
-        if len(staged) == 1:
-            final_staged = staged[0]
-        else:
-            final_staged = StagedDataCollection(items=staged)
-        self._working_copy = final_staged
->>>>>>> e0a5988d
-
     def _update_partitioning_attribute(
         self, new_np_xi: int, new_np_eta: int, parted_files: list[Path]
     ):
