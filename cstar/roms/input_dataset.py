import yaml
import shutil
import datetime as dt

from abc import ABC
from pathlib import Path
from typing import Optional, List
from cstar.base.input_dataset import InputDataset
from cstar.base.utils import _list_to_concise_str


class ROMSInputDataset(InputDataset, ABC):
    (
        """
    ROMS-specific implementation of `InputDataset` (doc below)

    Extends `get()` method to generate dataset using roms-tools in the case that `source`
    points to a yaml file.

    Docstring for InputDataset:
    ---------------------------
    """
    ) + (InputDataset.__doc__ or "")

    partitioned_files: List[Path] = []

    def __str__(self) -> str:
        base_str = super().__str__()
        if hasattr(self, "partitioned_files"):
            base_str += "\nPartitioned files: "
            base_str += _list_to_concise_str(
                [str(f) for f in self.partitioned_files], pad=20
            )
        return base_str

    def __repr__(self) -> str:
        repr_str = super().__repr__()
        if hasattr(self, "partitioned_files"):
            repr_str = repr_str.strip(",>")
            repr_str += "\n" + (" " * 8) + "partitioned_files = "
            repr_str += _list_to_concise_str(
                [str(f) for f in self.partitioned_files], pad=29
            )
            repr_str += "\n>"

        return repr_str

    def get_from_yaml(
        self,
        local_dir: str | Path,
        start_date: Optional[dt.datetime] = None,
        end_date: Optional[dt.datetime] = None,
        np_xi: Optional[int] = None,
        np_eta: Optional[int] = None,
    ) -> None:
        """
        Make this input dataset available as a netCDF file in `local_dir`

        This method uses the roms-tools python package to produce a UCLA-ROMS-compatible
        netCDF file from a roms-tools compatible yaml file.

        Steps:
        i. Obtain a working copy of the yaml file in `local_dir`
        from InputDataset.source.location.
        ii. Modify the working copy of the yaml file so any time-varying datasets
        are given the correct start and end date.
        iii. Pass the modified yaml to roms-tools and save the resulting
        object to netCDF.

        Parameters:
        -----------
        local_dir (str or Path):
           The directory in which to save the input dataset netCDF file
        start_date,end_date (dt.datetime, optional):
           If the dataset to be created is time-varying, it is made using these dates
        np_xi, np_eta (int, optional):
           If desired, save a partitioned copy of the input dataset to be used when
           running ROMS in parallel. np_xi is the number of x-direction processors,
           np_eta is the number of y-direction processors

        """

        # If it's not a yaml, we're done
        if self.source.source_type != "yaml":
            raise ValueError(
                "Attempted to call `ROMSInputDataset.get_from_yaml() "
                + "but ROMSInputDataset.source.source_type is "
                + f"{self.source.source_type}, not 'yaml'"
            )

        # Ensure we're working with a Path object
        local_dir = Path(local_dir)

        # First, get the file as usual
        self.get(local_dir)

        # Make sure that the local copy is not a symlink
        # (as InputDataset.get() symlinks files that didn't need to be downloaded)
        yaml_file = local_dir / Path(self.source.location).name
        if yaml_file.is_symlink():
            actual_path = yaml_file.resolve()
            yaml_file.unlink()
            shutil.copy2(actual_path, yaml_file)
            yaml_file = actual_path

        # Now modify the local copy of the yaml file as needed:
        with open(yaml_file, "r") as F:
            _, header, yaml_data = F.read().split("---", 2)
            yaml_dict = yaml.safe_load(yaml_data)

        yaml_keys = list(yaml_dict.keys())
        if len(yaml_keys) == 1:
            roms_tools_class_name = yaml_keys[0]
        elif len(yaml_keys) == 2:
            roms_tools_class_name = [y for y in yaml_keys if y != "Grid"][0]
        else:
            raise ValueError(
                f"roms tools yaml file has {len(yaml_keys)} sections. "
                + "Expected 'Grid' and one other class"
            )

        start_time = start_date.isoformat() if start_date is not None else None
        end_time = end_date.isoformat() if end_date is not None else None

        yaml_entries_to_modify = {
            "start_time": start_time,
            "ini_time": start_time,
            "end_time": end_time,
        }

        for key, value in yaml_entries_to_modify.items():
            if key in yaml_dict[roms_tools_class_name].keys():
                yaml_dict[roms_tools_class_name][key] = value

        with open(yaml_file, "w") as F:
            F.write(f"---{header}---\n" + yaml.dump(yaml_dict))

        # Finally, make a roms-tools object from the modified yaml
        import roms_tools

        roms_tools_class = getattr(roms_tools, roms_tools_class_name)
<<<<<<< HEAD
=======

        # roms-tools currently requires dask for every class except Grid
        # in order to use wildcards in filepaths (known xarray issue):

>>>>>>> 1a800092
        if roms_tools_class_name == "Grid":
            roms_tools_class_instance = roms_tools_class.from_yaml(yaml_file)
        else:
            roms_tools_class_instance = roms_tools_class.from_yaml(
                yaml_file, use_dask=True
            )

        # ... and save:
        print(f"Saving roms-tools dataset created from {yaml_file}...")
        if (np_eta is not None) and (np_xi is not None):
            savepath = roms_tools_class_instance.save(
                local_dir / "PARTITIONED" / yaml_file.stem, np_xi=np_xi, np_eta=np_eta
            )
            self.partitioned_files = savepath

        else:
            savepath = roms_tools_class_instance.save(
                Path(f"{local_dir/yaml_file.stem}.nc")
            )

            self.working_path = savepath[0] if len(savepath) == 1 else savepath


class ROMSModelGrid(ROMSInputDataset):
    """
    An implementation of the ROMSInputDataset class for model grid files.
    """

    pass


class ROMSInitialConditions(ROMSInputDataset):
    """
    An implementation of the ROMSInputDataset class for model initial condition files.
    """

    pass


class ROMSTidalForcing(ROMSInputDataset):
    """
    An implementation of the ROMSInputDataset class for model tidal forcing files.
    """

    pass


class ROMSBoundaryForcing(ROMSInputDataset):
    """
    An implementation of the ROMSInputDataset class for model boundary condition files.
    """

    pass


class ROMSSurfaceForcing(ROMSInputDataset):
    """
    An implementation of the ROMSInputDataset class for model surface forcing files.
    """

    pass<|MERGE_RESOLUTION|>--- conflicted
+++ resolved
@@ -139,13 +139,10 @@
         import roms_tools
 
         roms_tools_class = getattr(roms_tools, roms_tools_class_name)
-<<<<<<< HEAD
-=======
 
         # roms-tools currently requires dask for every class except Grid
         # in order to use wildcards in filepaths (known xarray issue):
 
->>>>>>> 1a800092
         if roms_tools_class_name == "Grid":
             roms_tools_class_instance = roms_tools_class.from_yaml(yaml_file)
         else:
