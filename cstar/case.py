import yaml
import pickle
import warnings

import dateutil.parser
from pathlib import Path
from typing import List, Optional, TYPE_CHECKING
from datetime import datetime

from cstar.base.component import Component

from cstar.system.manager import cstar_sysmgr
from cstar.base.utils import _dict_to_tree
from cstar.roms.component import ROMSComponent
from cstar.marbl.component import MARBLComponent

from cstar.execution.handler import ExecutionStatus
from cstar.execution.local_process import LocalProcess

if TYPE_CHECKING:
    from cstar.execution.handler import ExecutionHandler


class Case:
    """A unique combination of Components that defines a C-Star simulation.

    Attributes
    ---------
    components: list of Components
        The unique model component(s) that make up this case
    name: str
        The name of this case
    caseroot: Path
        The local directory in which this case will be set up
    valid_start_date: str or datetime.datetime, Optional, default=None
        The earliest start date at which this Case is considered valid
    valid_end_date: str or datetime.datetime, Optional, default=None
        The latest end date up to which this Case is considered valid
    start_date: str or datetime, Optional, default=valid_start_date
        The date from which to begin running this Case.
    end_date: str or datetime.datetime, Optional, default=valid_end_date
        The date at which to cease running this Case.

    is_from_blueprint: bool
        Whether this Case was instantiated from a blueprint yaml file

    Methods
    -------
    from_blueprint(blueprint,caseroot,start_date,end_date)
        Instantiate a Case from a "blueprint" yaml file
    to_blueprint(filename)
        Create a "blueprint" yaml file for this Case object
    setup()
        Fetch all code and files necessary to run this case in the local caseroot folder
    build()
        Compile any case-specific code on this machine
    pre_run()
        Execute any pre-processing actions necessary to run this case
    run()
        Run this case
    post_run()
        Execute any post-processing actions associated with this case
    """

    def __init__(
        self,
        components: List["Component"],
        name: str,
        caseroot: str | Path,
        start_date: Optional[str | datetime] = None,
        end_date: Optional[str | datetime] = None,
        valid_start_date: Optional[str | datetime] = None,
        valid_end_date: Optional[str | datetime] = None,
    ):
        """Initialize a Case object manually from components, name, and caseroot path.

        Parameters:
        ----------
        components: list of Components
            The unique model component(s) that make up this case
        name: str
            The name of this case
        caseroot: str
            The local directory in which this case will be set up

        Returns:
        -------
        Case
            An initialized Case object
        """

        self.components: List["Component"] = components
        resolved_caseroot = Path(caseroot).resolve()
        if resolved_caseroot.exists() and (
            (not resolved_caseroot.is_dir()) or (any(resolved_caseroot.iterdir()))
        ):
            raise FileExistsError(
                f"Your chosen caseroot {caseroot} exists and is not an empty directory."
                "\nIf you have previously created this case, use "
                f"\nmy_case = Case.restore(caseroot={caseroot!r})"
                "\n to restore it"
            )

        self.caseroot: Path = Path(caseroot).resolve()
        self.name: str = name
        self.is_from_blueprint: bool = False
        self.blueprint: Optional[str] = None

        # Make sure valid dates are datetime objects if present:
        if valid_start_date is not None:
            self.valid_start_date: Optional[datetime] = (
                valid_start_date
                if isinstance(valid_start_date, datetime)
                else dateutil.parser.parse(valid_start_date)
            )
        else:
            warnings.warn(
                "Valid start date not provided."
                + " Unable to check if simulation dates are out of range. "
                + "Case objects should be initialized with valid_start_date "
                + "and valid_end_date attributes.",
                RuntimeWarning,
            )
            self.valid_start_date = None

        if valid_end_date is not None:
            self.valid_end_date: Optional[datetime] = (
                valid_end_date
                if isinstance(valid_end_date, datetime)
                else dateutil.parser.parse(valid_end_date)
            )
        else:
            warnings.warn(
                "Valid end date not provided."
                + " Unable to check if simulation dates are out of range. "
                + "Case objects should be initialized with valid_start_date "
                + "and valid_end_date attributes.",
                RuntimeWarning,
            )
            self.valid_end_date = None

        # Make sure Case start_date is set and is a datetime object:
        if start_date is not None:
            # Set if provided
            self.start_date: Optional[datetime] = (
                start_date
                if isinstance(start_date, datetime)
                else dateutil.parser.parse(start_date)
            )
            # Set to earliest valid date if not provided and warn
        elif valid_start_date is not None:
            self.start_date = self.valid_start_date
            warnings.warn(
                "start_date not provided. "
                + f"Defaulting to earliest valid start date: {valid_start_date}."
            )
        else:
            # Raise error if no way to set
            raise ValueError(
                "Neither start_date nor valid_start_date provided."
                + " Unable to establish a simulation date range"
            )
        assert isinstance(
            self.start_date, datetime
        ), "At this point either the code has failed or start_date is a datetime object"

        # Make sure Case end_date is set and is a datetime object:
        if end_date is not None:
            # Set if provided
            self.end_date: Optional[datetime] = (
                end_date
                if isinstance(end_date, datetime)
                else dateutil.parser.parse(end_date)
            )
        elif valid_end_date is not None:
            # Set to latest valid date if not provided and warn
            self.end_date = self.valid_end_date
            warnings.warn(
                "end_date not provided."
                + f"Defaulting to latest valid end date: {valid_end_date}"
            )

        else:
            # Raise error if no way to set
            raise ValueError(
                "Neither end_date nor valid_end_date provided."
                + " Unable to establish a simulation date range"
            )

        assert isinstance(
            self.end_date, datetime
        ), "At this point either the code has failed or end_date is a datetime object"

        # Check provded dates are valid
        if (self.valid_start_date is not None) and (
            self.start_date < self.valid_start_date
        ):
            raise ValueError(
                f"start_date {self.start_date} is before the earliest valid start date {self.valid_start_date}."
            )
        if (self.valid_end_date is not None) and (self.end_date > self.valid_end_date):
            raise ValueError(
                f"end_date {self.end_date} is after the latest valid end date {self.valid_end_date}."
            )
        if self.start_date > self.end_date:
            raise ValueError(
                f"start_date {self.start_date} is after end_date {self.end_date}."
            )

    def __str__(self) -> str:
        base_str = "C-Star Case\n"
        base_str += "-" * (len(base_str) - 1)

        base_str += f"\nName: {self.name}"
        base_str += f"\ncaseroot: {self.caseroot}"
        base_str += f"\nstart_date: {self.start_date}"
        base_str += f"\nend_date: {self.end_date}"
        base_str += f"\nIs setup: {self.is_setup}"
        base_str += "\nValid date range:"
        base_str += f"\nvalid_start_date: {self.valid_start_date}"
        base_str += f"\nvalid_end_date: {self.valid_end_date}"

        if self.is_from_blueprint:
            base_str += "\nThis case was instantiated from the blueprint file:"
            base_str += f"\n   {self.blueprint}"

        base_str += "\n"
        base_str += "\nIt is built from the following Components (query using Case.components): "

        for component in self.components:
            base_str += f"\n   <{component.__class__.__name__} instance>"

        return base_str

    def __repr__(self) -> str:
        repr_str = f"{self.__class__.__name__}("
        repr_str += f"\nname = {self.name}, "
        repr_str += f"\ncaseroot = {self.caseroot}, "
        repr_str += f"\nstart_date = {self.start_date}, "
        repr_str += f"\nend_date = {self.end_date}, "
        repr_str += f"\nvalid_start_date = {self.valid_start_date}, "
        repr_str += f"\nvalid_end_date = {self.valid_end_date}, "
        repr_str += "\ncomponents = ["
        for component in self.components:
            repr_str += f"\n{component.__repr__()}, "
        repr_str = repr_str.strip(", ")
        repr_str += "\n]"
        repr_str += ")"

        return repr_str

    @property
    def is_setup(self):
        """Check whether all code and files necessary to run this case exist in the
        local `caseroot` folder.

        The method loops over each Component object makng up the case and
        1. Checks for any issues withe the component's base model (using BaseModel.local_config_status)
        2. Loops over AdditionalCode instances in the component calling AdditionalCode.check_exists_locally(caseroot) on each
        3. Loops over InputDataset instances in the component checking if InputDataset.working_path exists

        Returns:
        --------
        is_setup: bool
            True if all components are correctly set up in the caseroot directory
        """

        for component in self.components:
            if component.base_model.local_config_status != 0:
                return False

            # Check AdditionalCode
            if (
                (hasattr(component, "namelists"))
                and (component.namelists is not None)
                and (not component.namelists.exists_locally)
            ):
                return False
            if (component.additional_source_code is not None) and (
                not component.additional_source_code.exists_locally
            ):
                return False

            # Check InputDatasets
            if (not hasattr(component, "input_datasets")) or (
                component.input_datasets is None
            ):
                continue
            for inp in component.input_datasets:
                if (inp.working_path is None) or (not inp.working_path.exists()):
                    # If it can't be found locally, check whether it should by matching dataset dates with simulation dates:
                    # If no start or end date, it should be found locally:
                    if (not isinstance(inp.start_date, datetime)) or (
                        not isinstance(inp.end_date, datetime)
                    ):
                        return False
                    # If no start or end date for case, all files should be found locally:
                    elif (not isinstance(self.start_date, datetime)) or (
                        not isinstance(self.end_date, datetime)
                    ):
                        return False
                    # If inp and case start and end dates overlap, should be found locally:
                    elif (inp.start_date <= self.end_date) and (
                        inp.end_date >= self.start_date
                    ):
                        return False
        return True

    def tree(self):
        """Represent this Case using a `tree`-style visualisation.

        This function prints a representation of the Case to stdout. It represents the
        directory structure that Case.caseroot takes after calling Case.setup(), but
        does not require the user to have already called Case.setup().
        """
        # Build a dictionary of files connected to this case
        case_tree_dict = {}
        for component in self.components:
            if hasattr(component, "input_datasets") and (
                len(component.input_datasets) > 0
            ):
                case_tree_dict.setdefault("input_datasets", {})
                case_tree_dict["input_datasets"][component.component_type] = [
                    dataset.source.basename for dataset in component.input_datasets
                ]
            if hasattr(component, "namelists") and (component.namelists is not None):
                case_tree_dict.setdefault("namelists", {})
                case_tree_dict["namelists"].setdefault(component.component_type, {})
                case_tree_dict["namelists"][component.component_type] = [
                    namelist.split("/")[-1] for namelist in component.namelists.files
                ]

                # TODO return here and add any modified namelists that aren't temporary
            if hasattr(component, "additional_source_code") and (
                component.additional_source_code is not None
            ):
                case_tree_dict.setdefault("additional_source_code", {})
                case_tree_dict["additional_source_code"].setdefault(
                    component.component_type, {}
                )

                case_tree_dict["additional_source_code"][component.component_type] = [
                    namelist.split("/")[-1]
                    for namelist in component.additional_source_code.files
                ]

        print(f"{self.caseroot}\n{_dict_to_tree(case_tree_dict)}")

    @classmethod
    def from_blueprint(
        cls,
        blueprint: str,
        caseroot: Path,
        start_date: Optional[str | datetime] = None,
        end_date: Optional[str | datetime] = None,
    ) -> "Case":
        """Initialize a Case object from a blueprint.

        This method reads a YAML file containing the blueprint for a case
        and initializes a Case object based on the provided specifications.

        A blueprint YAML file should be structured as follows:

        - registry_attrs: overall case metadata, including "name"
        - components: A list of components, containing, e.g.
            - base_model: containing ["name","source_repo",and "checkout_target"]
            - namelists: optional, containing ["source_repo","checkout_target","source_mods","files"]
            - additional_source_code: optional, containing ["source_repo","checkout_target","source_mods","files"]
            - <input dataset>: taking values like "model_grid","initial_conditions","tidal_forcing","boundary_forcing","surface_forcing"
                              each containing "location" and "file_hash" (a SHA-256 sum) if the location is a URL
            - discretization: containing e.g. time step "time_step"  and parallelization "n_procs_x","n_procs_y" information


        The blueprint MUST contain a name and at least one component with a base_model

        Parameters:
        -----------
        blueprint: str | Path
            Path to a yaml file containing the blueprint for the case
        caseroot: str | Path
            Path to the local directory where the case will be curated and run
        start_date: str or datetime, Optional, default=valid_start_date
           The date from which to begin running this Case.
        end_date: str or datetime.datetime, Optional, default=valid_end_date
           The date at which to cease running this Case.

        Returns:
        --------
        Case
            An initalized Case object based on the provided blueprint
        """

        with open(blueprint, "r") as file:
            bp_dict = yaml.safe_load(file)

        # Top-level metadata
        registry_attrs = bp_dict.get("registry_attrs")
        if registry_attrs is None:
            raise ValueError(
                f"No top-level metadata found in blueprint {blueprint}."
                + "Ensure there is a 'registry_attrs' section containing 'name',and 'valid_date_range' entries"
            )

        casename = registry_attrs.get("name")
        if casename is None:
            raise ValueError(
                f"'name' entry not found in 'registry_attrs' section of blueprint {blueprint}"
            )

        valid_date_range = registry_attrs.get("valid_date_range")
        valid_start_date: datetime
        valid_end_date: datetime
        valid_start_date = valid_date_range.get("start_date")
        valid_end_date = valid_date_range.get("end_date")

        if isinstance(start_date, str):
            start_date = dateutil.parser.parse(start_date)
        if isinstance(end_date, str):
            end_date = dateutil.parser.parse(end_date)

        components: List["Component"]
        components = []

        if "components" not in bp_dict.keys():
            raise ValueError(
                f"No 'components' entry found in blueprint {blueprint}. "
                + "Cannot create a Case with no components!"
            )
        for component in bp_dict["components"]:
            component_info = component.get("component")
            component_type = component_info.get("component_type")

            if component_type is None:
                raise ValueError(
                    f"'component_type' not found for component entry in blueprint {blueprint}"
                )
            component_info.pop("component_type")
            match component_type.casefold():
                case "roms":
                    components.append(ROMSComponent.from_dict(component_info))
                case "marbl":
                    components.append(MARBLComponent.from_dict(component_info))
                case _:
                    raise ValueError(
                        f"component_type {component_type} in blueprint "
                        + f"{blueprint}  does not match a value that is supported by C-Star. "
                        + 'Currently supported values are "ROMS" and "MARBL"'
                    )

        caseinstance = cls(
            components=components,
            name=casename,
            caseroot=caseroot,
            start_date=start_date,
            end_date=end_date,
            valid_start_date=valid_start_date,
            valid_end_date=valid_end_date,
        )

        caseinstance.is_from_blueprint = True
        caseinstance.blueprint = blueprint

        return caseinstance

    def to_blueprint(self, filename: str) -> None:
        """Write this case to a yaml 'blueprint' file.

        This effectively performs the actions of Case.from_blueprint(), but in reverse,
        populating a dictionary from a Case object and its components and their attributes,
        then writing that dictionary to a yaml file.

        Parameters:
        ----------
        filename (str):
            The yaml file created and written to by the method
        """

        bp_dict: dict = {}

        # Add metadata to dictionary
        bp_dict["registry_attrs"] = {"name": self.name}

        # Add start date to valid_date_range if it exists
        if self.valid_start_date is not None:
            bp_dict["registry_attrs"].setdefault("valid_date_range", {})[
                "start_date"
            ] = str(self.valid_start_date)
        if self.valid_end_date is not None:
            bp_dict["registry_attrs"].setdefault("valid_date_range", {})["end_date"] = (
                str(self.valid_end_date)
            )

        bp_dict["components"] = []

        for component in self.components:
            component_info = component.to_dict()
            bp_dict["components"].append({"component": component_info})

        with open(filename, "w") as yaml_file:
            yaml.dump(bp_dict, yaml_file, default_flow_style=False, sort_keys=False)

    def setup(self) -> None:
        """Fetch all code and files necessary to run this case in the local `caseroot`
        folder.

        This method loops over each Component object making up the case, and calls
        Component.setup()
        """

        if self.is_setup:
            print(f"This case appears to have already been set up at {self.caseroot}")
            return

        for component in self.components:
            infostr = f"\nSetting up {component.__class__.__name__}"
            print(infostr + "\n" + "-" * len(infostr))
            if isinstance(component, ROMSComponent):
                component.setup(
                    namelist_dir=self.caseroot / "namelists/ROMS",
                    additional_source_code_dir=self.caseroot
                    / "additional_source_code/ROMS",
                    input_datasets_target_dir=self.caseroot / "input_datasets/ROMS",
                    start_date=self.start_date,
                    end_date=self.end_date,
                )
            elif isinstance(component, MARBLComponent):
                component.setup()

<<<<<<< HEAD
    def build(self, rebuild=False) -> None:
=======
    def persist(self) -> None:
        """Save the state of this Case.

        This method creates a file `case_state.pkl` in the Case.caseroot directory,
        containing the current state of the Case instance.

        See Also
        --------
        Case.restore(caseroot):
           Restore the state of a previously created Case in `caseroot`
        """

        for component in self.components:
            if (
                (hasattr(component, "_execution_handler"))
                and (isinstance(component._execution_handler, LocalProcess))
                and (component._execution_handler.status == ExecutionStatus.RUNNING)
            ):
                raise RuntimeError(
                    "Case.persist() was called, but at least one "
                    "component is currently running in a local process. Await "
                    "completion or use LocalProcess.cancel(), then try again"
                )

        with open(f"{self.caseroot}/case_state.pkl", "wb") as state_file:
            pickle.dump(self, state_file)

    @classmethod
    def restore(cls, caseroot: str | Path) -> "Case":
        """Restore the state of a Case previously created in `caseroot`

        Parameters
        ----------
        caseroot (str or Path):
           The directory associated with the previously created Case

        Returns
        -------
        case (Case):
           The restored Case instance

        See Also
        --------
        Case.persist():
            Save the state of a Case instance
        """

        caseroot = Path(caseroot)
        with open(f"{caseroot}/case_state.pkl", "rb") as state_file:
            case_instance = pickle.load(state_file)

        return case_instance

    def build(self) -> None:
>>>>>>> d12a6e2a
        """Compile any necessary additional code associated with this case by calling
        component.build() on each Component object making up this case.

        Parameters
        ----------
        rebuild (bool, default False):
            Forces recompilation of any already compiled code
        """
        for component in self.components:
            infostr = f"\nCompiling {component.__class__.__name__}"
            print(infostr + "\n" + "-" * len(infostr))
            component.build(rebuild=rebuild)

        # Update saved state:
        self.persist()

    def pre_run(self) -> None:
        """For each Component associated with this case, execute pre-processing actions
        by calling component.pre_run()"""
        for component in self.components:
            infostr = (
                f"\nCompleting pre-processing steps for {component.__class__.__name__}"
            )
            print(infostr + "\n" + "-" * len(infostr))
            component.pre_run()

        # Update saved state:
        self.persist()

    def run(
        self,
        account_key: Optional[str] = None,
        walltime: Optional[str] = None,
        queue_name: Optional[str] = None,
        job_name: Optional[str] = None,
    ) -> "ExecutionHandler":
        """Run the case by calling `component.run(caseroot)` on the primary component
        (to which others are coupled)."""

        # Assuming for now that ROMS presence implies it is the master program
        # TODO add more advanced logic for this
        # 20240807 - TN - set first component as main?

        if (queue_name is None) and (cstar_sysmgr.scheduler is not None):
            queue_name = cstar_sysmgr.scheduler.primary_queue_name
        if (walltime is None) and (cstar_sysmgr.scheduler is not None):
            walltime = cstar_sysmgr.scheduler.get_queue(queue_name).max_walltime

        for component in self.components:
            if isinstance(component, ROMSComponent):
                # Calculate number of time steps:
                if (self.end_date is not None) and (self.start_date is not None):
                    run_length_seconds = int(
                        (self.end_date - self.start_date).total_seconds()
                    )
                    ntimesteps = (
                        run_length_seconds // component.discretization.time_step
                    )
                else:
                    ntimesteps = None

                # After that you need to run some verification stuff on the downloaded files
                print("\nRunning ROMS... ")
                job_instance = component.run(
                    output_dir=self.caseroot / "output",
                    n_time_steps=ntimesteps,
                    account_key=account_key,
                    walltime=walltime,
                    queue_name=queue_name,
                    job_name=job_name,
                )
                return job_instance
        raise RuntimeError(
            "unable to run Case, could not find a suitable Component to run"
        )

        # Update saved state:
        self.persist()

    def post_run(self) -> None:
        """For each Component associated with this case, execute post-processing actions
        by calling component.post_run()"""
        for component in self.components:
            if isinstance(component, ROMSComponent):
                infostr = f"\nCompleting post-processing steps for {component.__class__.__name__}"
                print(infostr + "\n" + "-" * len(infostr))
                component.post_run(output_dir=self.caseroot / "output")

        # Update saved state
        self.persist()

    def restart(self, new_end_date: str | datetime) -> "Case":
        """Returns a new Case instance beginning at the end date of this Case.

        This method creates a deep copy of the current Case and replaces
        any components that need to be updated by calling Component.restart()
        on them.

        Parameters:
        -----------
        new_end_date (str or datetime):
           The end date for the restarted Case. The start date corresponds
           to the end date of the existing Case.

        Returns:
        --------
        new_case (cstar.Case):
           The new Case instance with updated components and attributes
           allowing the simulation to continue.
        """
        import copy

        new_case = copy.deepcopy(self)
        new_case.start_date = self.end_date
        if isinstance(new_end_date, str):
            new_case.end_date = dateutil.parser.parse(new_end_date)
        elif isinstance(new_end_date, datetime):
            new_case.end_date = new_end_date
        else:
            raise ValueError(
                f"Expected str or datetime for `new_end_date`, got {type(new_end_date)}"
            )

        # Go through components and call restart() on them
        new_components = []
        for component in self.components:
            if hasattr(component, "restart"):
                if component.component_type.lower() == "roms":
                    new_component = component.restart(
                        # restart_dir is just output_dir from Case.run()
                        restart_dir=self.caseroot / "output",
                        new_start_date=new_case.start_date,
                    )
            else:
                new_component = component
            new_components.append(new_component)
        new_case.components = new_components

        return new_case<|MERGE_RESOLUTION|>--- conflicted
+++ resolved
@@ -526,9 +526,6 @@
             elif isinstance(component, MARBLComponent):
                 component.setup()
 
-<<<<<<< HEAD
-    def build(self, rebuild=False) -> None:
-=======
     def persist(self) -> None:
         """Save the state of this Case.
 
@@ -582,8 +579,7 @@
 
         return case_instance
 
-    def build(self) -> None:
->>>>>>> d12a6e2a
+    def build(self, rebuild=False) -> None:
         """Compile any necessary additional code associated with this case by calling
         component.build() on each Component object making up this case.
 
