"""Test suite to test fixtures defined in conftest.py and fixtures.py files."""

from collections.abc import Callable
from pathlib import Path

import yaml
from _pytest._py.path import LocalPath

from cstar.tests.integration_tests.config import (
    CSTAR_TEST_DATA_DIRECTORY,
    TEST_DIRECTORY,
)


<<<<<<< HEAD
def test_mock_input_fixture(mock_user_input):
    # Mocked input behavior
    with mock_user_input("yes"):
        assert input("Enter your choice: ") == "yes"


def test_modify_template_blueprint(
    modify_template_blueprint: Callable,
    tmp_path: Path,
):
=======
def test_modify_template_blueprint(modify_template_blueprint, tmpdir):
>>>>>>> e0a5988d
    """This test verifies that the modify_template_blueprint fixture correctly reads a
    specified blueprint, performs string replacements, and returns a Simulation instance
    with the correct parameters corresponding to the string replacements.

    Parameters
    ----------
    modify_template_blueprint : Callable
        A fixture that modifies a template blueprint with specific string replacements.
    tmpdir : Path
        Built-in pytest fixture for creating a temporary directory during the test

    Asserts
    -------
    - The returned object is an instance of Path.
    - The additional_source_code location matches that expected after replacement
    """
    test_blueprint = modify_template_blueprint(
        template_blueprint_path=TEST_DIRECTORY
        / "integration_tests/blueprints/blueprint_template.yaml",
        strs_to_replace={
            "<additional_code_location>": "https://github.com/CWorthy-ocean/cstar_blueprint_test_case.git"
        },
        out_dir=tmp_path / "output",
    )

    assert isinstance(test_blueprint, LocalPath), (
        f"Expected type LocalPath, but got {type(test_blueprint)}"
    )
    with open(test_blueprint) as bpfile:
        bpyaml = yaml.safe_load(bpfile)

    assert (
        bpyaml["code"]["compile_time"]["location"]
        == "https://github.com/CWorthy-ocean/cstar_blueprint_test_case.git"
    )
    assert bpyaml["runtime_params"]["output_dir"] == str(tmp_path / "output")


class TestFetchData:
    """Test class for testing data-fetching fixtures defined in the roms/fixtures.py
    file.
    """

    def test_fetch_remote_test_case_data(self, fetch_remote_test_case_data):
        """Test the fetch_remote_test_case_data fixture.

        This test verifies that the fetch_remote_test_case_data fixture correctly downloads
        the test data archive, unzips the necessary files into the test data directory, and
        performs cleanup by removing the zip file after extraction.

        Parameters
        ----------
        fetch_remote_test_case_data : Callable
            A fixture that fetches the remote test case data.

        Asserts
        -------
        - No zip files remain in the test data directory after extraction.
        - A subset of expected test files and directories are present in the data directory.
        """
        fetch_remote_test_case_data()

        zip_files = list(CSTAR_TEST_DATA_DIRECTORY.glob("*.zip"))
        assert not zip_files, (
            f"Zip file was not removed: {zip_files[0] if zip_files else 'Unknown zip file'}"
        )

        expected_files = [
            "additional_code/ROMS/runtime_code/roms.in",
            "additional_code/ROMS/compile_time_code/Makefile",
            "input_datasets/ROMS/roms_bry.nc",
            "input_datasets/ROMS/roms_frc.nc",
        ]

        missing_items = []
        for expected_file in expected_files:
            expected_path = CSTAR_TEST_DATA_DIRECTORY / expected_file
            if not expected_path.exists():
                missing_items.append(expected_file)

        assert not missing_items, (
            f"Missing expected files in the test data directory: {missing_items}"
        )<|MERGE_RESOLUTION|>--- conflicted
+++ resolved
@@ -12,20 +12,10 @@
 )
 
 
-<<<<<<< HEAD
-def test_mock_input_fixture(mock_user_input):
-    # Mocked input behavior
-    with mock_user_input("yes"):
-        assert input("Enter your choice: ") == "yes"
-
-
 def test_modify_template_blueprint(
     modify_template_blueprint: Callable,
     tmp_path: Path,
 ):
-=======
-def test_modify_template_blueprint(modify_template_blueprint, tmpdir):
->>>>>>> e0a5988d
     """This test verifies that the modify_template_blueprint fixture correctly reads a
     specified blueprint, performs string replacements, and returns a Simulation instance
     with the correct parameters corresponding to the string replacements.
