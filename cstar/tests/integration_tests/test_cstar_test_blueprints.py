--- conflicted
+++ resolved
@@ -22,11 +22,6 @@
     def test_cstar(
         self,
         tmp_path: Path,
-<<<<<<< HEAD
-        mock_user_input,
-        mock_lmod_path: Path,
-=======
->>>>>>> 2f320287
         modify_template_blueprint,
         mock_lmod_path,
         fetch_roms_tools_source_data,
@@ -64,14 +59,6 @@
 
         with (
             mock.patch(
-<<<<<<< HEAD
-                "cstar.system.environment.CStarEnvironment.user_env_path",
-                new_callable=mock.PropertyMock,
-                return_value=dotenv_path,
-            ),
-            mock.patch(
-=======
->>>>>>> 2f320287
                 "cstar.system.environment.CStarEnvironment.lmod_path", mock_lmod_path
             ),
             mock.patch.object(
