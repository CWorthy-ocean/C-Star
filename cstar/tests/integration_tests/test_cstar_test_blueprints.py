import logging
from pathlib import Path
from unittest import mock

import pytest

import cstar
from cstar.roms.simulation import ROMSSimulation
from cstar.tests.integration_tests.config import TEST_CONFIG


class TestCStar:
    @pytest.mark.parametrize(
        "test_config_key",
        [
            "test_case_remote_with_netcdf_datasets",
            "test_case_local_with_netcdf_datasets",
        ],
    )
    def test_cstar(
        self,
        tmp_path: Path,
        modify_template_blueprint,
<<<<<<< HEAD
=======
        mock_lmod_path,
        fetch_roms_tools_source_data,
>>>>>>> e0a5988d
        fetch_remote_test_case_data,
        test_config_key,
        log: logging.Logger,
    ):
        """Run the C-Star minimal test case from a selection of different blueprints.

        Parameters:
        -----------
        tmp_path:
           Built-in pytest fixture to create temporary directories
        modify_template_blueprint:
           Fixture to modify the contents of a template blueprint and save to a
           temporary file (from which the ROMSSimulation instance is created)
        fetch_remote_test_case_data:
           Fixture to fetch data needed for the C-Star test case, such as additional
           code for compiling ROMS, yaml files to supply to roms-tools, etc.
           These are saved to a subdirectory of the system cache specified by
           CSTAR_TEST_DATA_DIRECTORY in the config.py module
        test_config_key (str):
           Key determining the specific variation of the test case that is run, as
           defined in the dictionary TEST_CONFIG in the config.py module
        log (logging.Logger):
            Logger instance for logging messages during test execution.
        """
        ext_root = tmp_path / "externals"

        with (
            mock.patch(
                "cstar.system.environment.CStarEnvironment.lmod_path", mock_lmod_path
            ),
            mock.patch.object(
                cstar.system.environment.CStarEnvironment, "package_root", new=ext_root
            ),
        ):
            if "local" in test_config_key:
                fetch_remote_test_case_data()

            config = TEST_CONFIG.get(test_config_key)
            if config is None:
                raise ValueError(
                    "No test configuration found for the provided key: "
                    f"{test_config_key}. Please check the TEST_CONFIG dictionary."
                )
            template_blueprint = config.get("template_blueprint_path")
            strs_to_replace = config.get("strs_to_replace")

            log.info(f"Creating ROMSSimulation in {tmp_path / 'cstar_test_simulation'}")
            modified_blueprint = modify_template_blueprint(
                template_blueprint_path=template_blueprint,
                strs_to_replace=strs_to_replace,
                out_dir=tmp_path / "cstar_test_simulation",
            )
            cstar_test_case = ROMSSimulation.from_blueprint(
                modified_blueprint,
            )

            cstar_test_case.setup()

            cstar_test_case.build()
            cstar_test_case.pre_run()
            test_process = cstar_test_case.run()
            test_process.updates(seconds=60)
            cstar_test_case.post_run()<|MERGE_RESOLUTION|>--- conflicted
+++ resolved
@@ -21,11 +21,6 @@
         self,
         tmp_path: Path,
         modify_template_blueprint,
-<<<<<<< HEAD
-=======
-        mock_lmod_path,
-        fetch_roms_tools_source_data,
->>>>>>> e0a5988d
         fetch_remote_test_case_data,
         test_config_key,
         log: logging.Logger,
