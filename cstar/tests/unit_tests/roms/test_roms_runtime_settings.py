import shutil
from contextlib import nullcontext
from pathlib import Path
from typing import TypeVar
from unittest.mock import MagicMock, patch

import pytest
from pydantic import ValidationError

import cstar.roms.runtime_settings as rrs
from cstar.base.utils import _replace_text_in_file
from cstar.roms import ROMSRuntimeSettings
from cstar.roms.runtime_settings import (
    Forcing,
    InitialConditions,
    ROMSRuntimeSettingsSection,
    SingleEntryROMSRuntimeSettingsSection,
)
from cstar.tests.unit_tests.fake_abc_subclasses import (
    FakeROMSRuntimeSettingsSection,
    FakeROMSRuntimeSettingsSectionEmpty,
)

T = TypeVar("T")


class TestHelperMethods:
    """Test module-level non-public methods for formatting various types for use in
    serializers.
    """

    @pytest.mark.parametrize(
        "fl,st",
        [(0, "0."), (1e-1, "0.1"), (1e-4, "1.000000E-04"), (1e5, "1.000000E+05")],
    )
    def test_format_float(self, fl, st):
        assert rrs._format_float(fl) == st

    @pytest.mark.parametrize(
        "field,result",
        [
            ("MARBLBiogeochemistry", "MARBL_biogeochemistry"),
            ("SCoord", "S-coord"),
            ("MYBakMixing", "MY_bak_mixing"),
            ("InitialConditions", "initial"),
            ("BottomDrag", "bottom_drag"),
            ("Forcing", "forcing"),
        ],
    )
    def test_get_alias(self, field, result):
        assert rrs._get_alias(field) == result


class TestROMSRuntimeSettingsSection:
    """Test class for the ROMSRuntimeSettingsSection class and its methods.

    Tests
    -----
    test_init_with_args
       Test ROMSRuntimeSettingsSection.__init__ with *args instead of **kwargs
    test_validate_from_lines_calls_from_lines
       Test ROMSRuntimeSettingsSection.validate_from_lines calls `from_lines`
       if given a list of strings
    test_validate_from_lines_falls_back_to_handler
       Test ROMSRuntimeSettingsSection.validate_from_lines falls back to
       handler if not given a list of strings
    test_validate_from_lines_uses_handler_on_exception
       Test ROMSRuntimeSettingsSection.validate_from_lines falls back to
       handler if from_lines fails
    test_default_serializer
       Test the `ROMSRuntimeSettingsSection.default_serializer` returns
       an expected string from a range of attributes
    test_from_lines_returns_none_if_no_lines
       Test the `ROMSRuntimeSettingsSection.from_lines` method returns None
       if given an empty list
    test_from_lines_on_float_section_with_D_formatting
       Test a ROMSRuntimeSettingsSection subclass with a single float entry
       is correctly returned by `from_lines` with fortran-style formatting
    test_from_lines_multiple_fields
       Test a ROMSRuntimeSettingsSection with more than one entry is correctly
       returned by `from_lines`
    test_from_lines_list_field_at_end
       Test that ROMSRuntimeSettingsSection.from_lines correctly handles lines
       where the final entry is a list (using all remaining values to populate it)
    test_from_lines_list_field_only
       Test that ROMSRuntimeSettingsSection.from_lines correctly returns
       a valid instance when the only entry is a list
    test_from_lines_multiline_flag
       Test that ROMSRuntimeSettingsSection.from_lines correctly handles the case
       where entries are on different lines.
    """

    def test_init_with_args(self) -> None:
        """Test ROMSRuntimeSettingsSection.__init__ with *args instead of **kwargs."""

        class TestSection(ROMSRuntimeSettingsSection):
            val1: float
            val2: str

        section = TestSection(5.0, "hello")
        assert section.val1 == 5
        assert section.val2 == "hello"

    def test_format_list_of_floats(self):
        lf = FakeROMSRuntimeSettingsSectionEmpty()._format_and_join_values(
            [1e-3, 0.0, 2]
        )
        assert lf == "1.000000E-03 0. 2"

    def test_format_path(self):
        p = FakeROMSRuntimeSettingsSectionEmpty()._format_and_join_values(
            Path("mypath.nc")
        )
        assert p == "mypath.nc"

    def test_format_list_of_paths(self):
        lp = FakeROMSRuntimeSettingsSectionEmpty()._format_and_join_values(
            [Path("path1.nc"), Path("path2.nc")]
        )
        assert lp == "path1.nc path2.nc"

    @pytest.mark.parametrize("o,st", [(5, "5"), ("helloworld", "helloworld")])
    def test_format_other(self, o, st):
        assert FakeROMSRuntimeSettingsSectionEmpty()._format_and_join_values(o) == st

    def test_format_list_of_other(self):
        o = FakeROMSRuntimeSettingsSectionEmpty()._format_and_join_values([5, "foo"])
        assert o == "5 foo"

    def test_validate_from_lines_calls_from_lines(self):
        """Test ROMSRuntimeSettingsSection.validate_from_lines calls `from_lines` if
        given a list of strings.
        """
        mock_handler = MagicMock()
        test_lines = ["1", "2.0"]

        with patch.object(
            FakeROMSRuntimeSettingsSection, "from_lines", return_value="parsed"
        ) as mock_from_lines:
            result = FakeROMSRuntimeSettingsSection.validate_from_lines(
                test_lines, mock_handler
            )

        mock_from_lines.assert_called_once_with(test_lines)
        mock_handler.assert_not_called()
        assert result == "parsed"

    def test_validate_from_lines_falls_back_to_handler(self):
        """Test ROMSRuntimeSettingsSection.validate_from_lines falls back to handler if
        not given a list of strings.
        """
        mock_handler = MagicMock(return_value="fallback")
        test_data = {"a": 1, "b": 2.0}

        with patch.object(
            FakeROMSRuntimeSettingsSection, "from_lines"
        ) as mock_from_lines:
            result = FakeROMSRuntimeSettingsSection.validate_from_lines(
                test_data, mock_handler
            )

        mock_from_lines.assert_not_called()
        mock_handler.assert_called_once_with(test_data)
        assert result == "fallback"

    def test_validate_from_lines_raises_on_exception(self):
        """Test ROMSRuntimeSettingsSection.validate_from_lines falls back to handler if
        from_lines fails.
        """
        mock_handler = MagicMock(return_value="handled")
        test_lines = ["bad", "data"]

        with pytest.raises(ValueError):
            FakeROMSRuntimeSettingsSection.validate_from_lines(test_lines, mock_handler)

    def test_default_serializer(self):
        """Test the `ROMSRuntimeSettingsSection.default_serializer` returns an expected
        string from a range of attributes.
        """
        obj = FakeROMSRuntimeSettingsSection(
            floats=[0.0, 1e-5, 123.4],
            paths=[Path("a.nc"), Path("b.nc")],
            others=["x", 42],
            floatval=1e5,
            pathval=Path("grid.nc"),
            otherval="done",
        )

        expected = "fake_roms_runtime_settings_section: floats paths others floatval pathval otherval\n    0. 1.000000E-05 123.4    a.nc b.nc    x 42    1.000000E+05    grid.nc    done\n\n"

        assert obj.model_dump() == expected

    def test_key_order_property(self):
        obj = FakeROMSRuntimeSettingsSection(
            floats=[0.0, 1e-5, 123.4],
            paths=[Path("a.nc"), Path("b.nc")],
            others=["x", 42],
            floatval=1e5,
            pathval=Path("grid.nc"),
            otherval="done",
        )
        assert obj.key_order == [
            "floats",
            "paths",
            "others",
            "floatval",
            "pathval",
            "otherval",
        ]

    def test_from_lines_raises_if_no_lines(self) -> None:
        """Test the `ROMSRuntimeSettingsSection.from_lines` method returns None if given
        an empty list.
        """
        with pytest.raises(ValueError):
            FakeROMSRuntimeSettingsSection.from_lines([])

    def test_from_lines_on_float_section_with_D_formatting(self) -> None:
        """Test a ROMSRuntimeSettingsSection subclass with a single float entry is
        correctly returned by `from_lines` with fortran-style formatting.
        """

        class FloatSection(ROMSRuntimeSettingsSection):
            val: float

        section = FloatSection.from_lines(["5.0D0"])
        assert section.val == 5.0

    def test_from_lines_multiple_fields(self) -> None:
        """Test a ROMSRuntimeSettingsSection with more than one entry is correctly
        returned by `from_lines`
        """

        class MixedSection(ROMSRuntimeSettingsSection):
            count: int
            name: str

        section = MixedSection.from_lines(["7 example_name"])
        assert section.count == 7
        assert section.name == "example_name"

    def test_from_lines_list_field_at_end(self) -> None:
        """Test that ROMSRuntimeSettingsSection.from_lines correctly handles lines where
        the final entry is a list (using all remaining values to populate it)
        """

        class ListAtEnd(ROMSRuntimeSettingsSection):
            prefix: str
            items: list[int]

        section = ListAtEnd.from_lines(["prefix 1 2 3"])
        assert section.prefix == "prefix"
        assert section.items == [1, 2, 3]

    def test_from_lines_list_field_only(self) -> None:
        """Test that ROMSRuntimeSettingsSection.from_lines correctly returns a valid
        instance when the only entry is a list.
        """

        class OnlyList(ROMSRuntimeSettingsSection):
            entries: list[str]

        section = OnlyList.from_lines(["a b c"])
        assert section.entries == ["a", "b", "c"]

    def test_from_lines_multiline_flag(self) -> None:
        """Test that ROMSRuntimeSettingsSection.from_lines correctly handles the case
        where entries are on different lines.
        """

        class MultiLinePaths(ROMSRuntimeSettingsSection):
            multi_line = True
            paths: list[Path]

        section = MultiLinePaths.from_lines(["a.nc", "b.nc", "c.nc"])
        assert section.paths == [Path("a.nc"), Path("b.nc"), Path("c.nc")]

    def test_from_lines_on_initial_conditions_with_nrrec_0(self) -> None:
        """Test the bespoke InitialConditions.from_lines() method handles the situation
        where nrrec is 0 and ininame is empty.
        """
        lines = [
            "0",
        ]
        ic = InitialConditions.from_lines(lines)

        assert ic.nrrec == 0
        assert ic.ininame is None
        assert ic.model_dump() == "initial: nrrec ininame\n    0\n\n"

    def test_from_lines_on_forcing_with_filenames_empty(self) -> None:
        """Test the bespoke Forcing.from_lines() method handles the situation where
        filenames is empty.
        """
        lines: list[str] = []
        fr = Forcing.from_lines(lines)
        assert fr.filenames is None
        assert fr.model_dump() == "forcing: filenames\n    \n\n"


class TestSingleEntryROMSRuntimeSettingsSection:
    """Test class for the SingleEntryROMSRuntimeSettingsSection class and its methods.

    Tests
    -----
    test_init_subclass_sets_attrs
       Tests that SingleEntryROMSRuntimeSettingsSection.__init_subclass__ correctly
       sets the section_name and key_order attributes
    test_single_entry_validator_returns_cls_when_type_matches
       Tests that the `single_entry_validator` method passes a correctly typed value to cls()
       without requiring a dict or kwargs for initialization
    test_single_entry_validator_calls_handler_when_type_does_not_match
       Tests that `single_entry_validator` falls back to the handler if the value supplied to
       __init__ is not of the expected type
    test_str_and_repr_return_value
       Tests that the `str` and `repr` functions for SingleEntryROMSRuntimeSettingsSection
       simply return a string of the single entry's value
    test_single_entry_section_raises_if_multiple_fields
       Tests that attempting to initialize a SingleEntryROMSRuntimeSettingsSection
       with multiple entries raises a TypeError
    """

    class MockSingleEntrySection(SingleEntryROMSRuntimeSettingsSection):
        value: float

    def test_single_entry_validator_returns_cls_when_type_matches(self) -> None:
        """Tests that the `single_entry_validator` method passes a correctly typed value
        to cls() without requiring a dict or kwargs for initialization.
        """
        result = self.MockSingleEntrySection(3.14)

        assert isinstance(
            result, TestSingleEntryROMSRuntimeSettingsSection.MockSingleEntrySection
        )
        assert result.value == 3.14

    def test_single_entry_validator_calls_handler_when_type_does_not_match(
        self,
    ) -> None:
        """Tests that `single_entry_validator` falls back to the handler if the value
        supplied to __init__ is not of the expected type.
        """
        handler = MagicMock(return_value="fallback")
        result = self.MockSingleEntrySection.single_entry_validator(
            "not a float", handler
        )

        handler.assert_called_once_with("not a float")
        assert result == "fallback"

    @pytest.mark.parametrize(
        "obj,annotation,context",
        [
            ("abc", str, nullcontext()),
            (123, str, pytest.raises(ValidationError)),
            ("abc", list, pytest.raises(ValidationError)),
            (["abc"], list, nullcontext()),
            (["abc"], list[str], nullcontext()),
            (["abc"], list[int], pytest.raises(ValidationError)),
            ({"a", "b"}, set[str], nullcontext()),
            ({"a": 1, "b": 2}, dict[str, int], nullcontext()),  # type: ignore
            ({"a": 1, "b": 2}, dict[str, float], nullcontext()),  # type: ignore
            ({"a": 1, "b": 2}, dict[str, str], pytest.raises(ValidationError)),  # type: ignore
            (Path.cwd(), Path, nullcontext()),
        ],
    )
    def test_strict_validation_for_single_entries(
        self, obj, annotation, context
    ) -> None:
        class MyTestClass(SingleEntryROMSRuntimeSettingsSection):
            value: annotation

        with context:
            assert MyTestClass(obj).value == obj

    def test_str_and_repr_return_value(self) -> None:
        """Tests that the `str` and `repr` functions for
        SingleEntryROMSRuntimeSettingsSection simply return a string of the single
        entry's value.
        """
        section = self.MockSingleEntrySection(1.0)
        assert str(section) == "1.0"
        assert repr(section) == "1.0"

    def test_single_entry_section_raises_if_multiple_fields(self) -> None:
        """Tests that attempting to initialize a SingleEntryROMSRuntimeSettingsSection
        with multiple entries raises a TypeError.
        """
        with pytest.raises(TypeError):

            class InvalidSection(SingleEntryROMSRuntimeSettingsSection):
                a: int
                b: float

            InvalidSection(a=1, b=2)


class TestROMSRuntimeSettings:
    """Test class for the ROMSRuntimeSettings and its methods.

    Tests
    -----
    test_load_raw_sections_parses_multiple_sections
       Tests that the load_raw_sections method correctly parses a multi-section
       file to a multi-key dictionary
    test_load_raw_sections_skips_blank_and_comment_lines
       Tests that the load_raw_sections method skips lines beginning with "!" or
       with no value
    test_load_raw_sections_raises_on_missing_file
       Tests that the load_raw_sections method raises a FileNotFoundError if
       the supplied file does not exist
    test_to_file
       Tests against a reference file the writing of fake_romsruntimesettings
    test_to_file_skips_missing_section
       Tests to_file does not attempt to write a section that is None
       in the ROMSRuntimeSettings instance
    test_from_file
       Tests the reading of a reference file against fake_romsruntimesettings
    test_from_file_with_missing_optional_sections
       Tests that `from_file` sets as None any ROMSRuntimeSettings attributes
       corresponding to missing optional sections
    test_from_file_raises_if_missing_section
       Tests that `from_file` raises a ValueError if any missing non-optional
       sections
    test_file_roundtrip
       Tests that the fake_romsruntimesettings instance written to_file is
       functionally identical with the one subsequently read back with from_file
    """

    def test_load_raw_sections_parses_multiple_sections(self, tmp_path: Path) -> None:
        file = tmp_path / "test.in"
        file.write_text(
            """
            first line is garbage
            title: title
                This is a test run

            time_stepping: ntimes dt ndtfast ninfo
                360 60 60 1

            ! this is a comment
            bottom_drag: rdrg rdrg2 zob
                0.0 1.0E-3 1.0E-2
            """
        )

        result = ROMSRuntimeSettings._load_raw_sections(file)

        assert result == {
            "title": ["This is a test run"],
            "time_stepping": ["360 60 60 1"],
            "bottom_drag": ["0.0 1.0E-3 1.0E-2"],
        }

    def test_load_raw_sections_skips_blank_and_comment_lines(
        self, tmp_path: Path
    ) -> None:
        file = tmp_path / "test.in"
        file.write_text(
            """
            title: title
                This is a test

            ! ignored comment
                ! another one
        """
        )

        result = ROMSRuntimeSettings._load_raw_sections(file)
        assert result == {"title": ["This is a test"]}

    def test_load_raw_sections_raises_on_missing_file(self) -> None:
        with pytest.raises(FileNotFoundError, match="does not exist"):
            ROMSRuntimeSettings._load_raw_sections(Path("not_a_file.in"))

<<<<<<< HEAD
    def test_to_file(self, fake_romsruntimesettings, tmp_path):
=======
    def test_to_file(
        self, example_runtime_settings: ROMSRuntimeSettings, tmp_path: Path
    ) -> None:
>>>>>>> ebb3d81d
        """Test the ROMSRuntimeSettings.to_file method.

        This test writes the example ROMSRuntimeSettings instance
        defined by the fake_romsruntimesettings fixture to a temporary
        file and compares each non-commented line in the example `.in`
        file `fixtures/fake_romsruntimesettings.in` with those in the
        temporary file.

        Mocks and Fixtures
        ------------------
        fake_romsruntimesettings: ROMSRuntimeSettings
           Fixture returning an example ROMSRuntimeSettings instance
        tmp_path: Path
           Fixture creating and returning a temporary pathlib.Path

        Asserts
        -------
        - The lines in the written file match those in the reference file
        """
        fake_romsruntimesettings.to_file(
            Path(__file__).parent / "fixtures/fake_romsruntimesettings.in"
        )
        fake_romsruntimesettings.to_file(tmp_path / "test.in")

        with (
            open(tmp_path / "test.in") as out_f,
            open(
                Path(__file__).parent / "fixtures/fake_romsruntimesettings.in"
            ) as ref_f,
        ):
            ref = [
                line for line in ref_f.readlines() if not line.strip().startswith("!")
            ]
            out = out_f.readlines()
            assert ref == out, f"Expected \n{ref}\n,got\n{out}"

<<<<<<< HEAD
    def test_to_file_skips_missing_section(self, fake_romsruntimesettings, tmp_path):
        fake_romsruntimesettings.climatology = None
=======
    def test_to_file_skips_missing_section(
        self, example_runtime_settings: ROMSRuntimeSettings, tmp_path: Path
    ) -> None:
        example_runtime_settings.climatology = None
>>>>>>> ebb3d81d

        fake_romsruntimesettings.to_file(tmp_path / "tmp.in")
        with open(tmp_path / "tmp.in") as f:
            lns = f.readlines()
        assert all(["climatology" not in s for s in lns])

<<<<<<< HEAD
    def test_from_file(self, fake_romsruntimesettings):
=======
    def test_from_file(self, example_runtime_settings: ROMSRuntimeSettings) -> None:
>>>>>>> ebb3d81d
        """Test the ROMSRuntimeSettings.from_file method.

        This test compares the ROMSRuntimeSettings instance created from
        the reference file `fixtures/fake_romsruntimesettings.in` with the
        example instance returned by the `fake_romsruntimesettings` fixture.

        Mocks and Fixtures
        ------------------
        fake_romsruntimesettings: ROMSRuntimeSettings
           Fixture returning an example ROMSRuntimeSettings instance

        Asserts
        -------
        - Compares each attribute of the reference and tested ROMSRuntimeSettings
          instances and checks for equality.
        """
        tested_settings = ROMSRuntimeSettings.from_file(
            Path(__file__).parent / "fixtures/fake_romsruntimesettings.in"
        )
        expected_settings = fake_romsruntimesettings

        assert tested_settings.title == expected_settings.title
        assert tested_settings.time_stepping == expected_settings.time_stepping
        assert tested_settings.bottom_drag == expected_settings.bottom_drag
        assert tested_settings.initial == expected_settings.initial
        assert tested_settings.forcing == expected_settings.forcing
        assert tested_settings.output_root_name == expected_settings.output_root_name
        assert tested_settings.s_coord == expected_settings.s_coord
        assert tested_settings.rho0 == expected_settings.rho0
        assert tested_settings.lin_rho_eos == expected_settings.lin_rho_eos
        assert (
            tested_settings.marbl_biogeochemistry
            == expected_settings.marbl_biogeochemistry
        )
        assert tested_settings.lateral_visc == expected_settings.lateral_visc
        assert tested_settings.gamma2 == expected_settings.gamma2
        assert tested_settings.my_bak_mixing == expected_settings.my_bak_mixing
        assert tested_settings.sss_correction == expected_settings.sss_correction
        assert tested_settings.sst_correction == expected_settings.sst_correction
        assert tested_settings.ubind == expected_settings.ubind
        assert tested_settings.v_sponge == expected_settings.v_sponge
        assert tested_settings.grid == expected_settings.grid
        assert tested_settings.climatology == expected_settings.climatology
        assert tested_settings.tracer_diff2 == expected_settings.tracer_diff2
        assert tested_settings.vertical_mixing == expected_settings.vertical_mixing

    def test_from_file_with_missing_optional_sections(self, tmp_path: Path) -> None:
        """Confirms that ROMSRuntimeSettings.from_file sets the attributes corresponding
        to settings that are not present in the file to None.

        This test copies the reference file in `fixtures/fake_romsruntimesettings.in`
        to a temporary path and modifies it to remove the value of the `climatology`
        entry, then confirms that `ROMSRuntimeSettings.from_file(tmp_file).climatology
        is None

        Mocks and Fixtures
        ------------------
        tmp_path: Path
           Fixture creating and returning a temporary pathlib.Path

        Asserts
        -------
        - The ROMSRuntimeSettings instance returned by `from_file` with the modified
          file has `None` for its `climatology` attribute
        """
        modified_file = tmp_path / "modified_example_settings.in"
        shutil.copy2(
            Path(__file__).parent / "fixtures/fake_romsruntimesettings.in",
            modified_file,
        )
        _replace_text_in_file(modified_file, "climfile2.nc", "")
        tested_settings = ROMSRuntimeSettings.from_file(modified_file)
        assert tested_settings.climatology is None

    def test_from_file_raises_if_missing_section(self, tmp_path: Path) -> None:
        modified_file = tmp_path / "modified_example_settings.in"
        shutil.copy2(
            Path(__file__).parent / "fixtures/fake_romsruntimesettings.in",
            modified_file,
        )
        _replace_text_in_file(modified_file, "title: title", "")
        _replace_text_in_file(modified_file, "Example runtime settings", "")
        with pytest.raises(ValueError, match="Required field missing from file."):
            ROMSRuntimeSettings.from_file(modified_file)

<<<<<<< HEAD
    def test_file_roundtrip(self, fake_romsruntimesettings, tmp_path):
=======
    def test_file_roundtrip(
        self, example_runtime_settings: ROMSRuntimeSettings, tmp_path: Path
    ) -> None:
>>>>>>> ebb3d81d
        """Tests that the `to_file`/`from_file` roundtrip results in a functionally
        indentical ROMSRuntimeSettings instance.

        Mocks and Fixtures
        ------------------
        - fake_romsruntimesettings: ROMSRuntimeSettings
           A fixture returning an example ROMSRuntimeSettings instance
        - tmp_path: Path
           Fixture creating and returning a temporary pathlib.Path

        Asserts
        -------
        - Each attribute in the instance returned by `from_file` is equal
          to those in the instance passed to `to_file`
        """
        expected_settings = fake_romsruntimesettings
        expected_settings.to_file(tmp_path / "test.in")

        tested_settings = ROMSRuntimeSettings.from_file(tmp_path / "test.in")

        assert tested_settings.title == expected_settings.title
        assert tested_settings.time_stepping == expected_settings.time_stepping
        assert tested_settings.bottom_drag == expected_settings.bottom_drag
        assert tested_settings.initial == expected_settings.initial
        assert tested_settings.forcing == expected_settings.forcing
        assert tested_settings.output_root_name == expected_settings.output_root_name
        assert tested_settings.s_coord == expected_settings.s_coord
        assert tested_settings.rho0 == expected_settings.rho0
        assert tested_settings.lin_rho_eos == expected_settings.lin_rho_eos
        assert (
            tested_settings.marbl_biogeochemistry
            == expected_settings.marbl_biogeochemistry
        )
        assert tested_settings.lateral_visc == expected_settings.lateral_visc
        assert tested_settings.gamma2 == expected_settings.gamma2
        assert tested_settings.my_bak_mixing == expected_settings.my_bak_mixing
        assert tested_settings.sss_correction == expected_settings.sss_correction
        assert tested_settings.sst_correction == expected_settings.sst_correction
        assert tested_settings.ubind == expected_settings.ubind
        assert tested_settings.v_sponge == expected_settings.v_sponge
        assert tested_settings.grid == expected_settings.grid
        assert tested_settings.climatology == expected_settings.climatology
        assert tested_settings.tracer_diff2 == expected_settings.tracer_diff2
        assert tested_settings.vertical_mixing == expected_settings.vertical_mixing


class TestStrAndRepr:
    """Test that the __str__ and __repr__ functions of the ROMSRuntimeSettings class
    behave as expected.
    """

<<<<<<< HEAD
    def test_str(self, fake_romsruntimesettings):
=======
    def test_str(self, example_runtime_settings: ROMSRuntimeSettings) -> None:
>>>>>>> ebb3d81d
        """Test that the __str__ function of ROMSRuntimeSettings matches an expected
        string for the example instance.

        Mocks and Fixtures
        ------------------
        fake_romsruntimesettings: ROMSRuntimeSettings
           A fixture returning an example ROMSRuntimeSettings instance

        Asserts
        -------
        - str(fake_romsruntimesettings) matches an expected reference string
        """
        expected_str = """ROMSRuntimeSettings
-------------------
Title (`ROMSRuntimeSettings.title`): Example runtime settings
Output filename prefix (`ROMSRuntimeSettings.output_root_name`): ROMS_test
Time stepping (`ROMSRuntimeSettings.time_stepping`):
- Number of steps (`ntimes`) = 360,
- Time step (`dt`, sec) = 60,
- Mode-splitting ratio (`ndtfast`) = 60,
- Runtime diagnostic frequency (`ninfo`, steps) = 1
Bottom drag (`ROMSRuntimeSettings.bottom_drag`):
- Linear bottom drag coefficient (`rdrg`, m/s) = 0.0,
- Quadratic bottom drag coefficient (`rdrg2`, nondim) = 0.001
- Bottom roughness height (`zob`,m) = 0.01
Grid file (`ROMSRuntimeSettings.grid`): input_datasets/roms_grd.nc
Initial conditions file (`ROMSRuntimeSettings.initial`): input_datasets/roms_ini.nc
Forcing file(s): [PosixPath('input_datasets/roms_frc.nc'),
          PosixPath('input_datasets/roms_frc_bgc.nc'),
          PosixPath('input_datasets/roms_bry.nc'),
          PosixPath('input_datasets/roms_bry_bgc.nc')]
S-coordinate parameters (`ROMSRuntimeSettings.s_coord`):
- Surface stretching parameter (`theta_s`) = 5.0,
- Bottom stretching parameter (`theta_b`) = 2.0,
- Critical depth (`hc` or `tcline`, m) = 300.0
Boussinesq reference density (`rho0`, kg/m3) = 1000.0
Linear equation of state parameters (`ROMSRuntimeSettings.lin_rho_eos`):
- Thermal expansion coefficient, ⍺ (`Tcoef`, kg/m3/K) = 0.2,
- Reference temperature (`T0`, °C) = 1.0,
- Haline contraction coefficient, β (`Scoef`, kg/m3/PSU) = 0.822,
- Reference salinity (`S0`, psu) = 1.0
MARBL input (`ROMSRuntimeSettings.marbl_biogeochemistry`):
- MARBL runtime settings file: marbl_in,
- MARBL output tracer list: marbl_tracer_list_fname,
- MARBL output diagnostics list: marbl_diagnostic_output_list
Horizontal Laplacian kinematic viscosity (`ROMSRuntimeSettings.lateral_visc`, m2/s) = 0.0
Boundary slipperiness parameter (`ROMSRuntimeSettings.gamma2`, free-slip=+1, no-slip=-1) = 1.0
Horizontal Laplacian mixing coefficients for tracers (`ROMSRuntimeSettings.tracer_diff2`, m2/s) = [0.0, 0.0, 0.0, 0.0, 0.0, 0.0, 0.0, 0.0, 0.0, 0.0, 0.0, 0.0, 0.0, 0.0, 0.0, 0.0, 0.0, 0.0, 0.0, 0.0, 0.0, 0.0, 0.0, 0.0, 0.0, 0.0, 0.0, 0.0, 0.0, 0.0, 0.0, 0.0, 0.0, 0.0, 0.0, 0.0, 0.0, 0.0]
Vertical mixing parameters (`ROMSRuntimeSettings.vertical_mixing`):
- Background vertical viscosity (`Akv_bak`, m2/s) = 0.0,
- Background vertical mixing for tracers (`Akt_bak`, m2/s) = [0.0, 0.0, 0.0, 0.0, 0.0, 0.0, 0.0, 0.0, 0.0, 0.0, 0.0, 0.0, 0.0, 0.0, 0.0, 0.0, 0.0, 0.0, 0.0, 0.0, 0.0, 0.0, 0.0, 0.0, 0.0, 0.0, 0.0, 0.0, 0.0, 0.0, 0.0, 0.0, 0.0, 0.0, 0.0, 0.0, 0.0],
Mellor-Yamada Level 2.5 turbulent closure parameters (`ROMSRuntimeSettings.my_bak_mixing`):
- Background vertical TKE mixing [`Akq_bak`, m2/s] = 1e-05,
- Horizontal Laplacian TKE mixing [`q2nu2`, m2/s] = 0.0,
- Horizontal biharmonic TKE mixing [`q2nu4`, m4/s] = 0.0,
SSS correction (`ROMSRuntimeSettings.sss_correction`): 7.777
SST correction (`ROMSRuntimeSettings.sst_correction`): 10.0
Open boundary binding velocity (`ROMSRuntimeSettings.ubind`, m/s) = 0.1
Maximum sponge layer viscosity (`ROMSRuntimeSettings.v_sponge`, m2/s) = 0.0
Climatology data files (`ROMSRuntimeSettings.climatology`): climfile2.nc"""

<<<<<<< HEAD
        assert str(fake_romsruntimesettings) == expected_str, (
            f"expected \n{expected_str}\n, got\n{str(fake_romsruntimesettings)}"
        )

    def test_repr(self, fake_romsruntimesettings):
=======
        assert str(example_runtime_settings) == expected_str, (
            f"expected \n{expected_str}\n, got\n{example_runtime_settings!s}"
        )

    def test_repr(self, example_runtime_settings: ROMSRuntimeSettings) -> None:
>>>>>>> ebb3d81d
        """Test that the __repr__ function of ROMSRuntimeSettings matches an expected
        string for the example instance.

        Mocks and Fixtures
        ------------------
        fake_romsruntimesettings: ROMSRuntimeSettings
           A fixture returning an example ROMSRuntimeSettings instance

        Asserts
        -------
        - repr(fake_romsruntimesettings) matches an expected reference string
        """
        expected_repr = """ROMSRuntimeSettings(title='Example runtime settings', time_stepping={'ntimes': 360, 'dt': 60, 'ndtfast': 60, 'ninfo': 1}, bottom_drag={'rdrg': 0.0, 'rdrg2': 0.001, 'zob': 0.01}, initial={'nrrec': 1, 'ininame': PosixPath('input_datasets/roms_ini.nc')}, forcing=["('filenames', [PosixPath('input_datasets/roms_frc.nc'), PosixPath('input_datasets/roms_frc_bgc.nc'), PosixPath('input_datasets/roms_bry.nc'), PosixPath('input_datasets/roms_bry_bgc.nc')])"], output_root_name='ROMS_test', grid='input_datasets/roms_grd.nc', climatology='climfile2.nc', s_coord={'theta_s': 5.0, 'theta_b': 2.0, 'tcline': 300.0}, rho0=1000.0, lin_rho_eos={'Tcoef': 0.2, 'T0': 1.0, 'Scoef': 0.822, 'S0': 1.0}, marbl_biogeochemistry={'marbl_namelist_fname': PosixPath('marbl_in'), 'marbl_tracer_list_fname': PosixPath('marbl_tracer_list_fname'), 'marbl_diag_list_fname': PosixPath('marbl_diagnostic_output_list')}, lateral_visc=0.0, gamma2=1.0, tracer_diff2=[0.0, 0.0, 0.0, 0.0, 0.0, 0.0, 0.0, 0.0, 0.0, 0.0, 0.0, 0.0, 0.0, 0.0, 0.0, 0.0, 0.0, 0.0, 0.0, 0.0, 0.0, 0.0, 0.0, 0.0, 0.0, 0.0, 0.0, 0.0, 0.0, 0.0, 0.0, 0.0, 0.0, 0.0, 0.0, 0.0, 0.0, 0.0], vertical_mixing={'Akv_bak': 0.0, 'Akt_bak': [0.0, 0.0, 0.0, 0.0, 0.0, 0.0, 0.0, 0.0, 0.0, 0.0, 0.0, 0.0, 0.0, 0.0, 0.0, 0.0, 0.0, 0.0, 0.0, 0.0, 0.0, 0.0, 0.0, 0.0, 0.0, 0.0, 0.0, 0.0, 0.0, 0.0, 0.0, 0.0, 0.0, 0.0, 0.0, 0.0, 0.0]}, my_bak_mixing={'Akq_bak': 1e-05, 'q2nu2': 0.0, 'q2nu4': 0.0}, sss_correction=7.777, sst_correction=10.0, ubind=0.1, v_sponge=0.0)"""
<<<<<<< HEAD
        assert expected_repr == repr(fake_romsruntimesettings), (
            f"expected \n{expected_repr}\n, got\n{repr(fake_romsruntimesettings)}"
=======
        assert expected_repr == repr(example_runtime_settings), (
            f"expected \n{expected_repr}\n, got\n{example_runtime_settings!r}"
>>>>>>> ebb3d81d
        )<|MERGE_RESOLUTION|>--- conflicted
+++ resolved
@@ -473,13 +473,11 @@
         with pytest.raises(FileNotFoundError, match="does not exist"):
             ROMSRuntimeSettings._load_raw_sections(Path("not_a_file.in"))
 
-<<<<<<< HEAD
-    def test_to_file(self, fake_romsruntimesettings, tmp_path):
-=======
+
     def test_to_file(
-        self, example_runtime_settings: ROMSRuntimeSettings, tmp_path: Path
+        self, fake_romsruntimesettings: ROMSRuntimeSettings, tmp_path: Path
     ) -> None:
->>>>>>> ebb3d81d
+
         """Test the ROMSRuntimeSettings.to_file method.
 
         This test writes the example ROMSRuntimeSettings instance
@@ -516,26 +514,17 @@
             out = out_f.readlines()
             assert ref == out, f"Expected \n{ref}\n,got\n{out}"
 
-<<<<<<< HEAD
     def test_to_file_skips_missing_section(self, fake_romsruntimesettings, tmp_path):
         fake_romsruntimesettings.climatology = None
-=======
-    def test_to_file_skips_missing_section(
-        self, example_runtime_settings: ROMSRuntimeSettings, tmp_path: Path
-    ) -> None:
-        example_runtime_settings.climatology = None
->>>>>>> ebb3d81d
 
         fake_romsruntimesettings.to_file(tmp_path / "tmp.in")
         with open(tmp_path / "tmp.in") as f:
             lns = f.readlines()
         assert all(["climatology" not in s for s in lns])
 
-<<<<<<< HEAD
-    def test_from_file(self, fake_romsruntimesettings):
-=======
-    def test_from_file(self, example_runtime_settings: ROMSRuntimeSettings) -> None:
->>>>>>> ebb3d81d
+
+    def test_from_file(self, fake_romsruntimesettings: ROMSRuntimeSettings) -> None:
+
         """Test the ROMSRuntimeSettings.from_file method.
 
         This test compares the ROMSRuntimeSettings instance created from
@@ -621,13 +610,11 @@
         with pytest.raises(ValueError, match="Required field missing from file."):
             ROMSRuntimeSettings.from_file(modified_file)
 
-<<<<<<< HEAD
-    def test_file_roundtrip(self, fake_romsruntimesettings, tmp_path):
-=======
+
     def test_file_roundtrip(
-        self, example_runtime_settings: ROMSRuntimeSettings, tmp_path: Path
+        self, fake_romsruntimesettings: ROMSRuntimeSettings, tmp_path: Path
     ) -> None:
->>>>>>> ebb3d81d
+
         """Tests that the `to_file`/`from_file` roundtrip results in a functionally
         indentical ROMSRuntimeSettings instance.
 
@@ -679,11 +666,8 @@
     behave as expected.
     """
 
-<<<<<<< HEAD
-    def test_str(self, fake_romsruntimesettings):
-=======
-    def test_str(self, example_runtime_settings: ROMSRuntimeSettings) -> None:
->>>>>>> ebb3d81d
+    def test_str(self, fake_romsruntimesettings: ROMSRuntimeSettings) -> None:
+
         """Test that the __str__ function of ROMSRuntimeSettings matches an expected
         string for the example instance.
 
@@ -745,19 +729,13 @@
 Maximum sponge layer viscosity (`ROMSRuntimeSettings.v_sponge`, m2/s) = 0.0
 Climatology data files (`ROMSRuntimeSettings.climatology`): climfile2.nc"""
 
-<<<<<<< HEAD
+
         assert str(fake_romsruntimesettings) == expected_str, (
-            f"expected \n{expected_str}\n, got\n{str(fake_romsruntimesettings)}"
-        )
-
-    def test_repr(self, fake_romsruntimesettings):
-=======
-        assert str(example_runtime_settings) == expected_str, (
-            f"expected \n{expected_str}\n, got\n{example_runtime_settings!s}"
-        )
-
-    def test_repr(self, example_runtime_settings: ROMSRuntimeSettings) -> None:
->>>>>>> ebb3d81d
+            f"expected \n{expected_str}\n, got\n{fake_romsruntimesettings!s}"
+        )
+
+    def test_repr(self, fake_romsruntimesettings: ROMSRuntimeSettings) -> None:
+
         """Test that the __repr__ function of ROMSRuntimeSettings matches an expected
         string for the example instance.
 
@@ -771,11 +749,7 @@
         - repr(fake_romsruntimesettings) matches an expected reference string
         """
         expected_repr = """ROMSRuntimeSettings(title='Example runtime settings', time_stepping={'ntimes': 360, 'dt': 60, 'ndtfast': 60, 'ninfo': 1}, bottom_drag={'rdrg': 0.0, 'rdrg2': 0.001, 'zob': 0.01}, initial={'nrrec': 1, 'ininame': PosixPath('input_datasets/roms_ini.nc')}, forcing=["('filenames', [PosixPath('input_datasets/roms_frc.nc'), PosixPath('input_datasets/roms_frc_bgc.nc'), PosixPath('input_datasets/roms_bry.nc'), PosixPath('input_datasets/roms_bry_bgc.nc')])"], output_root_name='ROMS_test', grid='input_datasets/roms_grd.nc', climatology='climfile2.nc', s_coord={'theta_s': 5.0, 'theta_b': 2.0, 'tcline': 300.0}, rho0=1000.0, lin_rho_eos={'Tcoef': 0.2, 'T0': 1.0, 'Scoef': 0.822, 'S0': 1.0}, marbl_biogeochemistry={'marbl_namelist_fname': PosixPath('marbl_in'), 'marbl_tracer_list_fname': PosixPath('marbl_tracer_list_fname'), 'marbl_diag_list_fname': PosixPath('marbl_diagnostic_output_list')}, lateral_visc=0.0, gamma2=1.0, tracer_diff2=[0.0, 0.0, 0.0, 0.0, 0.0, 0.0, 0.0, 0.0, 0.0, 0.0, 0.0, 0.0, 0.0, 0.0, 0.0, 0.0, 0.0, 0.0, 0.0, 0.0, 0.0, 0.0, 0.0, 0.0, 0.0, 0.0, 0.0, 0.0, 0.0, 0.0, 0.0, 0.0, 0.0, 0.0, 0.0, 0.0, 0.0, 0.0], vertical_mixing={'Akv_bak': 0.0, 'Akt_bak': [0.0, 0.0, 0.0, 0.0, 0.0, 0.0, 0.0, 0.0, 0.0, 0.0, 0.0, 0.0, 0.0, 0.0, 0.0, 0.0, 0.0, 0.0, 0.0, 0.0, 0.0, 0.0, 0.0, 0.0, 0.0, 0.0, 0.0, 0.0, 0.0, 0.0, 0.0, 0.0, 0.0, 0.0, 0.0, 0.0, 0.0]}, my_bak_mixing={'Akq_bak': 1e-05, 'q2nu2': 0.0, 'q2nu4': 0.0}, sss_correction=7.777, sst_correction=10.0, ubind=0.1, v_sponge=0.0)"""
-<<<<<<< HEAD
+
         assert expected_repr == repr(fake_romsruntimesettings), (
-            f"expected \n{expected_repr}\n, got\n{repr(fake_romsruntimesettings)}"
-=======
-        assert expected_repr == repr(example_runtime_settings), (
-            f"expected \n{expected_repr}\n, got\n{example_runtime_settings!r}"
->>>>>>> ebb3d81d
+            f"expected \n{expected_repr}\n, got\n{fake_romsruntimesettings!r}"
         )