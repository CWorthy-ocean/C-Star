import logging
import pickle
import re
from datetime import datetime
from pathlib import Path
from typing import Any, cast
from unittest.mock import MagicMock, PropertyMock, mock_open, patch

import pytest
import yaml

from cstar.base.additional_code import AdditionalCode
from cstar.base.external_codebase import ExternalCodeBase
from cstar.execution.handler import ExecutionStatus
from cstar.marbl.external_codebase import MARBLExternalCodeBase
from cstar.roms import ROMSRuntimeSettings
from cstar.roms.discretization import ROMSDiscretization
from cstar.roms.external_codebase import ROMSExternalCodeBase
from cstar.roms.input_dataset import (
    ROMSBoundaryForcing,
    ROMSCdrForcing,
    ROMSForcingCorrections,
    ROMSInitialConditions,
    ROMSInputDataset,
    ROMSModelGrid,
    ROMSRiverForcing,
    ROMSSurfaceForcing,
    ROMSTidalForcing,
)
from cstar.roms.simulation import ROMSSimulation
from cstar.system.environment import CStarEnvironment
from cstar.system.manager import cstar_sysmgr


class TestROMSSimulationInitialization:
    """Unit tests for initializing a `ROMSSimulation` instance.

    This test class verifies that the `ROMSSimulation` object is correctly initialized
    with required and optional parameters, handles errors appropriately, and assigns
    default values where necessary.

    Tests
    -----
    - `test_init`: Ensures correct assignment of attributes when all required parameters
      are provided.
    - `test_init_raises_if_no_discretization`: Verifies that a `ValueError` is raised
      if `discretization` is not provided.
    - `test_init_raises_if_no_runtime_code`: Verifies that a `ValueError` is raised
      if `runtime_code` is not provided.
    - `test_init_raises_if_no_compile_time_code`: Ensures a `NotImplementedError`
      is raised when `compile_time_code` is missing.
    - `test_default_codebase_assignment`: Confirms that default external codebases
      are correctly assigned if not explicitly provided.
    - `test_check_forcing_collection`: Confirms that an error is raised if forcing
      attributes corresponding to lists are incorrectly typed
    - `test_codebases`: Ensures the `codebases` property correctly returns the list
      of external codebases associated with the simulation.
    - `test_input_datasets`: Ensures the `input_datasets` property correctly returns
      a list of `ROMSInputDataset` instances.
    - `test_check_inputdataset_dates_warns_and_sets_start_date`:
      Test that `_check_inputdataset_dates` warns and overrides mismatched `start_date`
    - `test_check_inputdataset_dates_warns_and_sets_end_date`:
      Test that `_check_inputdataset_dates` warns and overrides mismatched `end_date`
    """

    def test_init(self, fake_romssimulation):
        """Test correct initialization of a `ROMSSimulation` instance.

        This test ensures that a `ROMSSimulation` object is properly instantiated
        when provided with all required parameters.

        Assertions
        ----------
        - Verifies that attributes match expected values.
        - Checks that private attributes related to execution remain `None` initially.

        Mocks & Fixtures
        ----------------
        - `fake_romssimulation` : Provides a pre-configured `ROMSSimulation` instance
          and its corresponding directory.
        """
        sim = fake_romssimulation

        assert sim.name == "ROMSTest"
        assert sim.directory.is_dir()
        assert sim.discretization.__dict__ == {
            "time_step": 60,
            "n_procs_x": 2,
            "n_procs_y": 3,
        }

        assert sim.codebase.source_repo == "https://github.com/roms/repo.git"
        assert sim.codebase.checkout_target == "roms_branch"
        assert sim.runtime_code.source.location == str(sim.directory.parent)
        assert sim.runtime_code.subdir == "subdir/"
        assert sim.runtime_code.checkout_target == "main"
        assert sim.runtime_code.files == [
            "file1",
            "file2.in",
            "marbl_in",
            "marbl_tracer_output_list",
            "marbl_diagnostic_output_list",
        ]
        assert sim.compile_time_code.source.location == str(sim.directory.parent)
        assert sim.compile_time_code.subdir == "subdir/"
        assert sim.compile_time_code.checkout_target == "main"
        assert sim.compile_time_code.files == ["file1.h", "file2.opt"]

        assert sim.marbl_codebase.source_repo == "https://marbl.com/repo.git"
        assert sim.marbl_codebase.checkout_target == "v1"

        assert sim.start_date == datetime(2025, 1, 1)
        assert sim.end_date == datetime(2025, 12, 31)
        assert sim.valid_start_date == datetime(2024, 1, 1)
        assert sim.valid_end_date == datetime(2026, 1, 1)

        assert isinstance(sim.model_grid, ROMSModelGrid)
        assert sim.model_grid.source.location == "http://my.files/grid.nc"
        assert sim.model_grid.source.file_hash == "123"

        assert isinstance(sim.initial_conditions, ROMSInitialConditions)
        assert sim.initial_conditions.source.location == "http://my.files/initial.nc"
        assert sim.initial_conditions.source.file_hash == "234"

        assert isinstance(sim.tidal_forcing, ROMSTidalForcing)
        assert sim.tidal_forcing.source.location == "http://my.files/tidal.nc"
        assert sim.tidal_forcing.source.file_hash == "345"

        assert isinstance(sim.cdr_forcing, ROMSCdrForcing)
        assert sim.cdr_forcing.source.location == "http://my.files/cdr.nc"
        assert sim.cdr_forcing.source.file_hash == "542"

        assert isinstance(sim.boundary_forcing, list)
        assert [isinstance(x, ROMSBoundaryForcing) for x in sim.boundary_forcing]
        assert sim.boundary_forcing[0].source.location == "http://my.files/boundary.nc"
        assert sim.boundary_forcing[0].source.file_hash == "456"

        assert isinstance(sim.surface_forcing, list)
        assert [isinstance(x, ROMSSurfaceForcing) for x in sim.surface_forcing]
        assert sim.surface_forcing[0].source.location == "http://my.files/surface.nc"
        assert sim.surface_forcing[0].source.file_hash == "567"

        # Uninitialized at outset/private
        assert sim.exe_path is None
        assert sim._exe_hash is None
        assert sim._execution_handler is None

    def test_init_raises_if_no_discretization(self, tmp_path):
        """Ensure that `ROMSSimulation` raises a `ValueError` if no discretization is
        provided.

        This test verifies that an attempt to instantiate `ROMSSimulation` without
        a required `discretization` parameter results in a `ValueError`.

        Assertions
        ----------
        - Ensures that a `ValueError` is raised when `discretization=None`.

        Mocks & Fixtures
        ----------------
        - `tmp_path` : A temporary directory fixture provided by `pytest` for
          safely testing file system interactions.
        """
        with pytest.raises(ValueError, match="could not find 'discretization' entry"):
            ROMSSimulation(
                name="test",
                directory=tmp_path,
                discretization=None,
                runtime_code=AdditionalCode(location="some/dir"),
                compile_time_code=AdditionalCode(location="some/dir"),
                start_date="2012-01-01",
                end_date="2012-01-02",
                valid_start_date="2012-01-01",
                valid_end_date="2012-01-02",
            )

    def test_init_raises_if_no_runtime_code(self, tmp_path):
        """Ensure that `ROMSSimulation` raises a `ValueError` if no runtime code is
        provided.

        This test checks that instantiating `ROMSSimulation` without a `runtime_code`
        parameter results in a `ValueError` with an expected message substring.

        Assertions
        ----------
        - Ensures that a `ValueError` is raised when `runtime_code=None`.

        Mocks & Fixtures
        ----------------
        - `tmp_path` : A temporary directory fixture provided by `pytest` for
          safely testing file system interactions.
        """
        with pytest.raises(ValueError, match="could not find 'runtime_code' entry"):
            ROMSSimulation(
                name="test",
                directory=tmp_path,
                discretization=ROMSDiscretization(time_step=60),
                runtime_code=None,
                compile_time_code=AdditionalCode(location="some/dir"),
                start_date="2012-01-01",
                end_date="2012-01-02",
                valid_start_date="2012-01-01",
                valid_end_date="2012-01-02",
            )

    def test_init_raises_if_no_compile_time_code(self, tmp_path):
        """Test `ROMSSimulation` raises a `NotImplementedError` if no compile-time code
        is provided.

        This test verifies that attempting to instantiate `ROMSSimulation` without a
        `compile_time_code` parameter results in a `NotImplementedError`. The error message
        should indicate that the `compile_time_code` entry is missing.

        Assertions
        ----------
        - Ensures that a `NotImplementedError` is raised when `compile_time_code=None`.

        Mocks & Fixtures
        ----------------
        - `tmp_path` : A temporary directory fixture provided by `pytest` for
          safely testing file system interactions.
        """
        with pytest.raises(
            NotImplementedError, match="could not find a 'compile_time_code' entry"
        ):
            ROMSSimulation(
                name="test",
                directory=tmp_path,
                discretization=ROMSDiscretization(time_step=60),
                runtime_code=AdditionalCode(location="some/dir"),
                compile_time_code=None,
                start_date="2012-01-01",
                end_date="2012-01-02",
                valid_start_date="2012-01-01",
                valid_end_date="2012-01-02",
            )

    def test_default_codebase_assignment(self, tmp_path, caplog):
        """Ensure `ROMSSimulation` reverts to default codebases when not provided.

        This test verifies that if no `codebase` or `marbl_codebase` is explicitly
        passed to `ROMSSimulation`, the instance correctly assigns default values.

        Assertions
        ----------
        - An information message is logged
        - Ensures that `sim.codebase` is an instance of `ROMSExternalCodeBase`.
        - Ensures that `sim.codebase.source_repo` and `sim.codebase.checkout_target` match
          the default ROMS repository settings.
        - Ensures that `sim.marbl_codebase` is an instance of `MARBLExternalCodeBase`.
        - Ensures that `sim.marbl_codebase.source_repo` and `sim.marbl_codebase.checkout_target`
          match the default MARBL repository settings.
        - A `UserWarning` is issued when no explicit MARBL codebase is provided.

        Mocks & Fixtures
        ----------------
        - tmp_path (pathlib.Path)
            Builtin fixture providing a temporary filepath
        - caplog (pytest.LogCaptureFixture)
            Builtin fixture capturing log messages
        """
        sim = ROMSSimulation(
            name="test",
            directory=tmp_path,
            discretization=ROMSDiscretization(time_step=60),
            runtime_code=AdditionalCode(
                location="some/dir",
                files=[
                    "roms.in",
                ],
            ),
            compile_time_code=AdditionalCode(location="some/dir"),
            start_date="2012-01-01",
            end_date="2012-01-02",
            valid_start_date="2012-01-01",
            valid_end_date="2012-01-02",
        )
        caplog.set_level(logging.INFO, logger=sim.log.name)
        assert "default codebase will be used" in caplog.text

        assert isinstance(sim.codebase, ROMSExternalCodeBase)
        assert (
            sim.codebase.source_repo == "https://github.com/CWorthy-ocean/ucla-roms.git"
        )
        assert sim.codebase.checkout_target == "main"

        assert isinstance(sim.marbl_codebase, MARBLExternalCodeBase)
        assert (
            sim.marbl_codebase.source_repo
            == "https://github.com/marbl-ecosys/MARBL.git"
        )
        assert sim.marbl_codebase.checkout_target == "marbl0.45.0"

    def test_find_dotin_file(self, fake_romssimulation):
        """Test that the `_find_dotin_file` helper function correctly finds and sets the
        `_in_file` non-public attribute to the `.in` file.
        """
        sim = fake_romssimulation
        assert sim._in_file == "file2.in"

    def test_find_dotin_file_raises_if_no_dot_in_files(self, fake_romssimulation):
        """Test that the `_find_dotin_file` helper function correctly raises a
        ValueError if a single `.in` file is not found.
        """
        sim = fake_romssimulation
        sim.runtime_code = AdditionalCode(
            location="some/dir", files=["no", "dotin.files", "here"]
        )
        with pytest.raises(RuntimeError):
            sim._find_dotin_file()

    @pytest.mark.parametrize(
        "attrname, expected_type_name",
        [
            ("surface_forcing", "ROMSSurfaceForcing"),
            ("boundary_forcing", "ROMSBoundaryForcing"),
            ("forcing_corrections", "ROMSForcingCorrections"),
        ],
    )
    def test_check_forcing_collection(
        self, tmp_path: Path, attrname: str, expected_type_name: str
    ) -> None:
        """Ensure a TypeError is raised when attributes of ROMSSimulation that should be
        lists of ROMSInputDatasets (e.g., ROMSSurfaceForcing, ROMSBoundaryForcing,
        ROMSForcingCorrections) are not.

        Parameters
        ----------
        attrname : str
            The attribute being checked (e.g., "surface_forcing").
        expected_type_name : str
            The name of the expected input dataset class for elements of the attribute.

        Assertions
        ----------
        - A `TypeError` is raised when attributes that should be lists of ROMSInputDatasets
          are incorrectly set to other types.

        Mocks & Fixtures
        ----------------
        tmp_path : Path
            Temporary directory fixture provided by `pytest` for safely
            testing file system interactions.
        """
        expected_msg = f"must be a list of {expected_type_name} instances"
        test_args = cast(dict[str, Any], {attrname: ["this", "is", "not", "valid"]})

        with pytest.raises(TypeError) as exception_info:
            ROMSSimulation(
                name="test",
                directory=tmp_path,
                discretization=ROMSDiscretization(time_step=60),
                codebase=ROMSExternalCodeBase(),
                runtime_code=AdditionalCode(location="some/dir"),
                compile_time_code=AdditionalCode(location="some/dir"),
                start_date="2012-01-01",
                end_date="2012-01-02",
                valid_start_date="2012-01-01",
                valid_end_date="2012-01-02",
                **test_args,
            )

            assert expected_msg in str(exception_info.value)

    def test_codebases(self, fake_romssimulation):
        """Test that the `codebases` property correctly lists the `ExternalCodeBase`
        instances.

        This test verifies that the `codebases` property returns a list containing
        both the ROMS and MARBL external codebases associated with the `ROMSSimulation`
        instance.

        Assertions
        ----------
        - `codebases` is a list.
        - The first element in the list is an instance of `ROMSExternalCodeBase`.
        - The second element in the list is an instance of `MARBLExternalCodeBase`.

        Mocks & Fixtures
        ----------------
        - `fake_romssimulation` : A fixture providing an initialized
          `ROMSSimulation` instance.
        """
        sim = fake_romssimulation
        assert isinstance(sim.codebases, list)
        assert isinstance(sim.codebases[0], ROMSExternalCodeBase)
        assert isinstance(sim.codebases[1], MARBLExternalCodeBase)
        assert sim.codebases[0] == sim.codebase
        assert sim.codebases[1] == sim.marbl_codebase

    @patch.object(ROMSInputDataset, "path_for_roms")
    def test_forcing_paths(self, mock_path_for_roms, fake_romssimulation):
        """Test that the `_forcing_paths` property correctly takes any forcing-related
        InputDatasets associated with the ROMSSimulation and returns a list of paths to
        the relevant forcing files.
        """
        sim = fake_romssimulation
        fake_paths = [
            Path("tidal.nc"),
            [Path("surface.nc"), Path("surface2.nc")],
            Path("boundary.nc"),
            Path("sw_corr.nc"),
        ]
        datasets = [
            sim.tidal_forcing,
            sim.surface_forcing,
            sim.boundary_forcing,
            sim.forcing_corrections,
        ]

        # Set at least one forcing type to None to check handling
        sim.river_forcing = None

        # Set working paths of forcing types to fake paths
        for ds, fake_path in zip(datasets, fake_paths):
            for d in ds if isinstance(ds, list) else [ds]:
                d.path_for_roms = fake_path

        # Flatten list of fake paths (contains a list as an entry)
        flat_paths = [
            i
            for item in fake_paths
            for i in (item if isinstance(item, list) else [item])
        ]
        assert sim._forcing_paths == flat_paths

    def test_forcing_paths_raises_if_path_missing(self, fake_romssimulation):
        sim = fake_romssimulation
        with pytest.raises(FileNotFoundError):
            sim._forcing_paths

    def test_n_time_steps(self, fake_romssimulation):
        sim = fake_romssimulation

        assert sim._n_time_steps == 524160
        pass

    @patch("cstar.roms.simulation.ROMSRuntimeSettings.from_file")
    @patch.object(ROMSSimulation, "_forcing_paths", new_callable=PropertyMock)
    @patch.object(ROMSInitialConditions, "path_for_roms", new_callable=PropertyMock)
    @patch.object(ROMSModelGrid, "path_for_roms", new_callable=PropertyMock)
    def test_roms_runtime_settings(
        self,
        mock_grid_path,
        mock_ini_path,
        mock_forcing_paths,
        mock_from_file,
        fake_romssimulation,
    ):
        """Test that the ROMSSimulation.runtime_settings property correctly returns a
        modified ROMSRuntimeSettings instance containing a combination of parameters
        (mock) read from a file and those overriden by the ROMSSimulation itself (e.g.
        number of timesteps).

        Assertions
        ----------
        - Asserts any parameters overriden by ROMSSimulation attributes are correctly set
        - Asserts that the `marbl_biogeochemistry` entry is None for an alternate
          ROMSSimulation instance where the `runtime_code` attribute corresponds to a single
          (`.in`) file

        Fixtures
        --------
        fake_romssimulation: ROMSSimulation
           A pytest fixture returning a common, example ROMSSimulation instance.

        Mocks
        -----
        mock_forcing_paths: PropertyMock
           Mocks the output of the `ROMSSimulation._forcing_paths` property to return a
           list of imitation forcing filepaths
        mock_from_file: unittest.mock.MagicMock
           Mock the output of ROMSRuntimeSettings.from_file to return a basic, mocked
           ROMSRuntimeSettings instance.
        """
        sim = fake_romssimulation

        # Stop complaints about missing local paths:
        sim.runtime_code.working_path = Path("my_code/")
        # sim.model_grid.working_path = Path("grid.nc")
        # sim.initial_conditions.working_path = Path("ini.nc")

        # mock_roms_path.side_effect = [[Path("grid.nc"),],[Path("ini.nc"),]]
        mock_grid_path.return_value = [
            Path("grid.nc"),
        ]
        mock_ini_path.return_value = [
            Path("fake_ini.nc"),
        ]

        mock_forcing_paths.return_value = [Path("forcing1.nc"), Path("forcing2.nc")]

        mock_settings = ROMSRuntimeSettings(
            title={"title": "test_settings"},
            time_stepping={"ntimes": 100, "dt": 0, "ndtfast": 1, "ninfo": 1},
            bottom_drag={"rdrg": 100, "rdrg2": 10, "zob": 1},
            initial={"nrrec": 2, "ininame": Path("fake_ini.nc")},
            forcing={"filenames": [Path("forcing1.nc"), Path("forcing2.nc")]},
            output_root_name={"output_root_name": "TEST"},
        )

        mock_from_file.return_value = mock_settings

        tested_settings = sim.roms_runtime_settings

        assert tested_settings.title.title == "test_settings"
        assert tested_settings.time_stepping.dt == sim.discretization.time_step
        assert tested_settings.time_stepping.ntimes == sim._n_time_steps
        assert tested_settings.grid.grid == sim.model_grid.path_for_roms[0]
        assert tested_settings.initial.nrrec == 2
        assert (
            tested_settings.initial.ininame == sim.initial_conditions.path_for_roms[0]
        )
        assert tested_settings.forcing.filenames == sim._forcing_paths
        assert (
            tested_settings.marbl_biogeochemistry.marbl_namelist_fname
            == sim.runtime_code.working_path / "marbl_in"
        )
        assert (
            tested_settings.marbl_biogeochemistry.marbl_tracer_list_fname
            == sim.runtime_code.working_path / "marbl_tracer_output_list"
        )
        assert (
            tested_settings.marbl_biogeochemistry.marbl_diag_list_fname
            == sim.runtime_code.working_path / "marbl_diagnostic_output_list"
        )

        # Test with no MARBL files:
        sim.runtime_code = AdditionalCode(location="nowhere", files="onefile.in")
        sim.runtime_code.working_path = Path("my_code/")
        assert sim.roms_runtime_settings.marbl_biogeochemistry is None

        # Test with no grid:
        sim.model_grid = None
        assert sim.roms_runtime_settings.grid is None

    def test_roms_runtime_settings_raises_if_no_runtime_code_working_path(
        self, fake_romssimulation
    ):
        """Test that the ROMSSimulation.runtime_settings property correctly raises a
        ValueError if there is no local `.in` file from which to create a base
        ROMSRuntimeSettings instance.

        Assertions
        ----------
        - A ValueError is raised if the `.in` file is missing

        Fixtures
        --------
        fake_romssimulation: ROMSSimulation
           A pytest fixture returning a common, example ROMSSimulation instance.
        """
        sim = fake_romssimulation
        with pytest.raises(
            ValueError, match="Cannot access runtime settings without local `.in` file."
        ):
            sim.roms_runtime_settings

    def test_input_datasets(self, fake_romssimulation):
        """Test that the `input_datasets` property returns the correct list of
        `ROMSInputDataset` instances.

        This test ensures that `input_datasets` correctly aggregates all input datasets
        associated with the simulation, including the model grid, initial conditions,
        tidal forcing, boundary forcing, and surface forcing.

        Assertions
        ----------
        - The `input_datasets` property returns a list containing:
          - `model_grid`
          - `initial_conditions`
          - `tidal_forcing`
          - All entries in `boundary_forcing`
          - All entries in `surface_forcing`
        - The order of elements in the list matches the expected order.

        Mocks & Fixtures
        ----------------
        - `fake_romssimulation` : A fixture providing an initialized
          `ROMSSimulation` instance.
        """
        sim = fake_romssimulation
        mg = sim.model_grid
        ic = sim.initial_conditions
        td = sim.tidal_forcing
        rf = sim.river_forcing
        bc = sim.boundary_forcing[0]
        sf = sim.surface_forcing[0]
        fc = sim.forcing_corrections[0]

        assert sim.input_datasets == [mg, ic, td, rf, bc, sf, fc]

    @pytest.mark.parametrize(
        "start_date, valid_start_date, end_date, valid_end_date, substring",
        [
            (
                "1992-02-11",
                "1993-05-15",
                "2000-01-01",
                "2000-01-01",
                "before the earliest",
            ),
            (
                "1992-02-11",
                "1992-02-11",
                "2001-01-01",
                "2000-01-01",
                "after the latest",
            ),
            ("1993-05-15", "1900-01-01", "1992-02-11", "2000-01-01", "after end_date"),
        ],
    )
    def test_validate_date_range(
        self,
        tmp_path,
        start_date,
        valid_start_date,
        end_date,
        valid_end_date,
        substring,
    ):
        """Test the _validate_date_range function.

        This test ensures the _validate_date_range function correctly raises
        a ValueError in each of the following cases:
        - The start date is before the valid_start_date
        - The end date is after the valid_end_date
        - The start date is after the end date


        Parameters
        ----------
        start_date : str
           The requested simulation start date.
        valid_start_date : str
           The earliest valid start date for the simulation.
        end_date : str
           The requested simulation end date.
        valid_end_date : str
           The latest valid end date for the simulation.
        substring : str
           A substring expected to be found in the raised error message.

        Mocks & Fixtures
        ----------------
        - `tmp_path` : A pytest fixture providing a temporary directory for filesystem-safe tests.

        Assertions
        ----------
        - Checks that `ROMSSimulation` raises a `ValueError` when the provided dates are invalid.
        - Asserts that the error message contains a specific substring identifying the issue.
        """
        with pytest.raises(ValueError) as exception_info:
            ROMSSimulation(
                name="test",
                directory=tmp_path,
                runtime_code=[],
                compile_time_code=[],
                discretization=ROMSDiscretization(time_step=1),
                start_date=start_date,
                end_date=end_date,
                valid_start_date=valid_start_date,
                valid_end_date=valid_end_date,
            )

            assert substring in str(exception_info.value)

    def test_check_inputdataset_dates_warns_and_sets_start_date(
        self, fake_romssimulation, caplog
    ):
        """Test that `_check_inputdataset_dates` warns and overrides mismatched
        `start_date`.

        This test ensures that when an input dataset (with `source_type='yaml'`) defines a
        `start_date` that differs from the simulation's `start_date`, a `UserWarning` is issued,
        and the input dataset's `start_date` is overwritten.

        Mocks & Fixtures
        ----------------
        fake_romssimulation (cstar.roms.ROMSSimulation)
            Provides a `ROMSSimulation` instance.
        caplog (pytest.LogCaptureFixture)
            Builtin fixture to capture log messages

        Assertions
        ----------
        - A warning is logged
        - The input dataset's `start_date` is set to match the simulation's `start_date`.
        """
        sim = fake_romssimulation
        caplog.set_level(logging.INFO, logger=sim.log.name)

        sim.river_forcing = ROMSInitialConditions(
            location="http://dodgyyamls4u.ru/riv.yaml", start_date="1999-01-01"
        )

        sim._check_inputdataset_dates()

        assert sim.river_forcing.start_date == sim.start_date
        assert "does not match ROMSSimulation.start_date" in caplog.text

    def test_check_inputdataset_dates_warns_and_sets_end_date(
        self, fake_romssimulation, caplog
    ):
        """Test that `_check_inputdataset_dates` warns and overrides mismatched
        `end_date`.

        This test ensures that for non-initial-condition datasets with `source_type='yaml'`,
        a `UserWarning` is issued and the `end_date` is corrected if it differs from the
        simulation's `end_date`.

        Mocks & Fixtures
        ----------------
        fake_romssimulation (cstar.roms.ROMSSimulation)
            Provides a `ROMSSimulation` instance.
        caplog (pytest.LogCaptureFixture)
            Builtin fixture capturing output logs

        Assertions
        ----------
        - An appropriate warning message is logged
        - The input dataset's `end_date` is updated to match the simulation's `end_date`.
        """
        sim = fake_romssimulation
        caplog.set_level(logging.INFO, logger=sim.log.name)
        sim.river_forcing = ROMSRiverForcing(
            location="http://dodgyyamls4u.ru/riv.yaml", end_date="1999-12-31"
        )

        sim._check_inputdataset_dates()
        assert "does not match ROMSSimulation.end_date" in caplog.text
        assert sim.river_forcing.end_date == sim.end_date

    @patch(
        "cstar.roms.simulation.ROMSInputDataset.source_partitioning",
        new_callable=PropertyMock,
    )
    def test_check_inputdataset_partitioning(
        self, mock_source_partitioning, fake_romssimulation
    ):
        mock_source_partitioning.return_value = (120, 360)
        with pytest.raises(ValueError, match="Cannot instantiate ROMSSimulation"):
            sim = fake_romssimulation
            sim._check_inputdataset_partitioning()


class TestStrAndRepr:
    """Test class for the `__str__`, `__repr__`, and `tree` methods of `ROMSSimulation`.

    This test suite ensures that the string representations and tree structure output
    of `ROMSSimulation` instances are correctly formatted and contain the expected
    information.

    Tests
    -----
    - `test_str()`: Verifies that the `__str__` method outputs a well-formatted summary
      of the `ROMSSimulation` instance, including attributes such as name, directory,
      dates, discretization settings, codebases, input datasets, and setup status.
    - `test_repr()`: Ensures that the `__repr__` method provides a valid Python
      expression that reconstructs the `ROMSSimulation` instance with all its attributes.
    - `test_tree()`: Confirms that the `tree` method correctly formats a hierarchical
      directory structure representing runtime code, compile-time code, and input datasets.

    Mocks & Fixtures
    ----------------
    - `fake_romssimulation`: A fixture providing an initialized `ROMSSimulation`
      instance with a populated directory structure.
    """

    @patch.object(AdditionalCode, "exists_locally", new_callable=PropertyMock)
    @patch.object(ROMSSimulation, "roms_runtime_settings", new_callable=PropertyMock)
    def test_str(self, mock_runtime_settings, mock_exists_locally, fake_romssimulation):
        """Test the `__str__` method of `ROMSSimulation`.

        Ensures that calling `str()` on a `ROMSSimulation` instance produces a properly
        formatted string containing key attributes, including name, directory, dates,
        discretization settings, codebases, input datasets, and setup status.

        The expected output is compared against a predefined string representation.

        Mocks & Fixtures
        ----------------
        - `mock_runtime_settings` : mocked ROMRuntimeSettings instance
        - `mock_exists_locally` : mocks ROMSSimulation.runtime_code.exists_locally so
           ROMSRuntimeSettings are included in the __str__
        - `fake_romssimulation` : A fixture providing an initalized `ROMSSimulation`
           instance

        Assertions
        ----------
        - The string representation matches a predefined string.
        """
        sim = fake_romssimulation

        mock_settings = ROMSRuntimeSettings(
            title={"title": "test_settings"},
            time_stepping={"ntimes": 100, "dt": 0, "ndtfast": 1, "ninfo": 1},
            bottom_drag={"rdrg": 100, "rdrg2": 10, "zob": 1},
            initial={"nrrec": 2, "ininame": Path("fake_ini.nc")},
            forcing={"filenames": [Path("forcing1.nc"), Path("forcing2.nc")]},
            output_root_name={"output_root_name": "TEST"},
        )

        mock_runtime_settings.return_value = mock_settings

        expected_str = f"""\
ROMSSimulation
--------------
Name: ROMSTest
Directory: {sim.directory}
Start date: 2025-01-01 00:00:00
End date: 2025-12-31 00:00:00
Valid start date: 2024-01-01 00:00:00
Valid end date: 2026-01-01 00:00:00

Discretization: ROMSDiscretization(time_step = 60, n_procs_x = 2, n_procs_y = 3)

Code:
Codebase: ROMSExternalCodeBase instance (query using ROMSSimulation.codebase)
Runtime code: AdditionalCode instance with 5 files (query using ROMSSimulation.runtime_code)
Compile-time code: AdditionalCode instance with 2 files (query using ROMSSimulation.compile_time_code)
Runtime Settings: ROMSRuntimeSettings instance (query using ROMSSimulation.roms_runtime_settings)

MARBL Codebase: MARBLExternalCodeBase instance (query using ROMSSimulation.marbl_codebase)

Input Datasets:
Model grid: <ROMSModelGrid instance>
Initial conditions: <ROMSInitialConditions instance>
Tidal forcing: <ROMSTidalForcing instance>
River forcing: <ROMSRiverForcing instance>
Surface forcing: <list of 1 ROMSSurfaceForcing instances>
Boundary forcing: <list of 1 ROMSBoundaryForcing instances>
Forcing corrections: <list of 1 ROMSForcingCorrections instances>

Is setup: False"""

        assert sim.__str__() == expected_str

    def test_repr(self, fake_romssimulation):
        """Test the `__repr__` method of `ROMSSimulation`.

        Ensures that calling `repr()` on a `ROMSSimulation` instance returns a
        properly formatted string representation that includes all key attributes.
        This output should be a valid Python expression that can be used to
        reconstruct the instance.

        The expected output is compared against a predefined representation.

        Parameters
        ----------
        fake_romssimulation : fixture
            A fixture providing an initialized `ROMSSimulation` instance.

        Assertions
        ----------
        - The string representation matches a predefined string.
        """
        sim = fake_romssimulation
        expected_repr = f"""\
ROMSSimulation(
name = ROMSTest,
directory = {sim.directory},
start_date = 2025-01-01 00:00:00,
end_date = 2025-12-31 00:00:00,
valid_start_date = 2024-01-01 00:00:00,
valid_end_date = 2026-01-01 00:00:00,
discretization = ROMSDiscretization(time_step = 60, n_procs_x = 2, n_procs_y = 3),
codebase = <ROMSExternalCodeBase instance>,
runtime_code = <AdditionalCode instance>,
compile_time_code = <AdditionalCode instance>
model_grid = <ROMSModelGrid instance>,
initial_conditions = <ROMSInitialConditions instance>,
tidal_forcing = <ROMSTidalForcing instance>,
river_forcing = <ROMSRiverForcing instance>,
surface_forcing = <list of 1 ROMSSurfaceForcing instances>,
boundary_forcing = <list of 1 ROMSBoundaryForcing instances>,
forcing_corrections = <list of 1 ROMSForcingCorrections instances>
)"""
        assert expected_repr == sim.__repr__()

    def test_tree(self, fake_romssimulation, log: logging.Logger):
        """Test the `tree` method of `ROMSSimulation`.

        Ensures that calling `tree()` on a `ROMSSimulation` instance correctly
        returns a hierarchical string representation of the simulation's directory
        structure, including runtime code, compile-time code, and input datasets.

        Parameters
        ----------
        fake_romssimulation : fixture
            A fixture providing an initialized `ROMSSimulation` instance.

        Assertions
        ----------
        - The output of tree() matches a predefined string
        """
        sim = fake_romssimulation
        expected_tree = f"""\
{sim.directory}
└── ROMS
    ├── input_datasets
    │   ├── grid.nc
    │   ├── initial.nc
    │   ├── tidal.nc
    │   ├── river.nc
    │   ├── boundary.nc
    │   ├── surface.nc
    │   └── sw_corr.nc
    ├── runtime_code
    │   ├── file1
    │   ├── file2.in
    │   ├── marbl_in
    │   ├── marbl_tracer_output_list
    │   └── marbl_diagnostic_output_list
    └── compile_time_code
        ├── file1.h
        └── file2.opt
"""

        assert sim.tree() == expected_tree


class TestToAndFromDictAndBlueprint:
    """Tests for the `to_dict`, `from_dict`, `to_blueprint`, and `from_blueprint`
    methods of `ROMSSimulation`.

    This test suite ensures that `ROMSSimulation` instances can be correctly serialized
    to dictionaries and YAML blueprints, and that they can be reconstructed accurately
    from these representations.

    Tests
    -----
    - `test_to_dict`:
        Ensures that calling `to_dict()` produces a dictionary with the correct structure
        and expected key-value pairs.
    - `test_from_dict`:
        Verifies that `from_dict()` reconstructs a `ROMSSimulation` instance that matches
        the original.
    - `test_from_dict_with_single_forcing_entries`:
        Tests that `from_dict()` correctly handles boundary and surface forcing data
        when they are represented as dictionaries instead of lists.
    - `test_dict_roundtrip`:
        Ensures that a `ROMSSimulation` instance serialized with `to_dict()` and
        reconstructed with `from_dict()` retains all properties.
    - `test_to_blueprint`:
        Verifies that `to_blueprint()` correctly writes a YAML file with the expected
        simulation data.
    - `test_from_blueprint_valid_file`:
        Tests `from_blueprint()` with a valid local YAML file.
    - `test_from_blueprint_invalid_filetype`:
        Ensures `from_blueprint()` raises an error when given a non-YAML file.
    - `test_from_blueprint_url`:
        Verifies that `from_blueprint()` correctly loads a YAML blueprint from a URL.
    - `test_blueprint_roundtrip`:
        Ensures that a `ROMSSimulation` instance serialized with `to_blueprint()` and
        reconstructed with `from_blueprint()` retains all properties.
    """

<<<<<<< HEAD
    def setup_method(self):
        """Sets a common dictionary representation of the ROMSSimulation instance
        associated with the `fake_romssimulation` fixture to be used across tests in
        this class.
        """
        self.example_simulation_dict = {
            "name": "ROMSTest",
            "valid_start_date": datetime(2024, 1, 1, 0, 0),
            "valid_end_date": datetime(2026, 1, 1, 0, 0),
            "codebase": {
                "source_repo": "http://my.code/repo.git",
                "checkout_target": "dev",
            },
            "discretization": {"time_step": 60, "n_procs_x": 2, "n_procs_y": 3},
            "runtime_code": {
                "location": "some/dir",
                "subdir": "subdir/",
                "checkout_target": "main",
                "files": [
                    "file1",
                    "file2.in",
                    "marbl_in",
                    "marbl_tracer_output_list",
                    "marbl_diagnostic_output_list",
                ],
            },
            "compile_time_code": {
                "location": "some/dir",
                "subdir": "subdir/",
                "checkout_target": "main",
                "files": ["file1.h", "file2.opt"],
            },
            "marbl_codebase": {
                "source_repo": "http://marbl.com/repo.git",
                "checkout_target": "v1",
            },
            "model_grid": {"location": "http://my.files/grid.nc", "file_hash": "123"},
            "initial_conditions": {
                "location": "http://my.files/initial.nc",
                "file_hash": "234",
            },
            "tidal_forcing": {
                "location": "http://my.files/tidal.nc",
                "file_hash": "345",
            },
            "river_forcing": {
                "location": "http://my.files/river.nc",
                "file_hash": "543",
            },
            "cdr_forcing": {
                "location": "http://my.files/cdr.nc",
                "file_hash": "542",
            },
            "surface_forcing": [
                {"location": "http://my.files/surface.nc", "file_hash": "567"}
            ],
            "boundary_forcing": [
                {"location": "http://my.files/boundary.nc", "file_hash": "456"},
            ],
            "forcing_corrections": [
                {"location": "http://my.files/sw_corr.nc", "file_hash": "890"}
            ],
        }

    def test_to_dict(self, fake_romssimulation):
=======
    def test_to_dict(self, fake_romssimulation, fake_romssimulation_dict):
>>>>>>> 8cb8aee0
        """Tests that `to_dict()` correctly represents a `ROMSSimulation` instance in a
        dictionary.

        This test ensures that the dictionary returned by `to_dict()` contains all expected
        key-value pairs unique to `ROMSSimulation` (excluding those inherited from `Simulation`,
        which are tested separately).

        Assertions
        --------------
        - The dictionary contains the correct MARBL codebase information.
        - The model grid, initial conditions, tidal forcing, boundary forcing, and
          surface forcing data match the expected values.

        Mocks & Fixtures
        ---------------------
        - `fake_romssimulation`: A fixture providing a pre-configured `ROMSSimulation` instance.
        """
        sim = fake_romssimulation
        tested_dict = sim.to_dict()
        target_dict = fake_romssimulation_dict

        assert tested_dict.get("marbl_codebase") == target_dict.get("marbl_codebase")
        assert tested_dict.get("model_grid") == target_dict.get("model_grid")
        assert tested_dict.get("initial_conditions") == target_dict.get(
            "initial_conditions"
        )
        assert tested_dict.get("tidal_forcing") == target_dict.get("tidal_forcing")
        assert tested_dict.get("boundary_forcing") == target_dict.get(
            "boundary_forcing"
        )
        assert tested_dict.get("surface_forcing") == target_dict.get("surface_forcing")

    def test_from_dict(
        self,
        fake_romssimulation,
        fake_romssimulation_dict,
    ):
        """Tests that `from_dict()` correctly reconstructs a `ROMSSimulation` instance.

        This test verifies that calling `from_dict()` with a valid simulation dictionary
        results in an instance matching the expected `ROMSSimulation`.

        Assertions
        --------------
        - The reconstructed instance matches the expected instance byte-for-byte.
        - The properties of the new instance are identical to the expected instance.

        Mocks & Fixtures
        ---------------------
        - `fake_romssimulation`: A fixture providing a pre-configured `ROMSSimulation` instance.
        """
        sim = fake_romssimulation
        sim_dict = fake_romssimulation_dict

        sim2 = ROMSSimulation.from_dict(
            sim_dict,
            directory=sim.directory,
            start_date=sim.start_date,
            end_date=sim.end_date,
        )

        assert pickle.dumps(sim2) == pickle.dumps(sim), "Instances are not identical"

        assert sim2.to_dict() == sim_dict

    def test_from_dict_with_single_forcing_entries(
        self,
        fake_romssimulation_dict_no_forcing_lists,
        tmp_path,
    ):
        """Tests that `from_dict()` works with single surface and boundary forcing or
        forcing correction entries.

        This test ensures that when `surface_forcing` and `boundary_forcing` are provided
        as dictionaries (instead of lists), they are correctly converted into lists of
        `ROMSSurfaceForcing` and `ROMSBoundaryForcing` instances.

        Assertions
        ----------
        - The `boundary_forcing` attribute is a list.
        - The `surface_forcing` attribute is a list.
        - The `forcing_corrections` attribute is a list
        - Each item in `boundary_forcing` is an instance of `ROMSBoundaryForcing`.
        - Each item in `surface_forcing` is an instance of `ROMSSurfaceForcing`.
        - Each item in `forcing_corrections` is an instance of `ROMSForcingCorrections`.
        - The properties of the reconstructed instances match the input data.

        Mocks & Fixtures
        ----------------
        - `tmp_path`: A pytest fixture providing a temporary directory for testing.
        """
        sim_dict = fake_romssimulation_dict_no_forcing_lists

        sim = ROMSSimulation.from_dict(
            sim_dict, directory=tmp_path, start_date="2024-01-01", end_date="2024-01-02"
        )

        assert isinstance(sim.boundary_forcing, list)
        assert [isinstance(x, ROMSBoundaryForcing) for x in sim.boundary_forcing]
        assert sim.boundary_forcing[0].source.location == "http://my.files/boundary.nc"
        assert sim.boundary_forcing[0].source.file_hash == "456"

        assert isinstance(sim.surface_forcing, list)
        assert [isinstance(x, ROMSSurfaceForcing) for x in sim.surface_forcing]
        assert sim.surface_forcing[0].source.location == "http://my.files/surface.nc"
        assert sim.surface_forcing[0].source.file_hash == "567"

        assert isinstance(sim.forcing_corrections, list)
        assert [isinstance(x, ROMSForcingCorrections) for x in sim.forcing_corrections]
        assert (
            sim.forcing_corrections[0].source.location == "http://my.files/sw_corr.nc"
        )
        assert sim.forcing_corrections[0].source.file_hash == "890"

    def test_dict_roundtrip(self, fake_romssimulation):
        """Tests that `to_dict()` and `from_dict()` produce consistent results.

        This test ensures that converting a `ROMSSimulation` instance to a dictionary
        and then reconstructing it using `from_dict()` results in an equivalent object.

        Assertions
        ----------
        - The dictionary produced by `to_dict()` matches the dictionary of the
          reconstructed instance from `from_dict()`, ensuring data integrity.

        Mocks & Fixtures
        ----------------
        - `fake_romssimulation`: A fixture providing a pre-configured `ROMSSimulation` instance.
        """
        sim = fake_romssimulation
        sim_to_dict = sim.to_dict()
        sim_from_dict = sim.from_dict(
            simulation_dict=sim_to_dict,
            directory=sim.directory,
            start_date=sim.start_date,
            end_date=sim.end_date,
        )

        assert sim_from_dict.to_dict() == sim_to_dict

    def test_to_blueprint(self, fake_romssimulation):
        """Tests that `to_blueprint()` writes a `ROMSSimulation` dictionary to a YAML
        file.

        This test verifies that the `to_blueprint()` method writes a YAML file with
        the expected dictionary representation of the `ROMSSimulation` instance.

        Assertions
        ----------
        - `open()` is called once with the correct filename and write mode.
        - `yaml.dump()` is called with the dictionary representation of the simulation

        Mocks & Fixtures
        ----------------
        - `fake_romssimulation`: A fixture providing a pre-configured `ROMSSimulation` instance.
        - `mock_open`: A mock for Python's built-in `open()` function.
        - `mock_yaml_dump`: A mock for `yaml.dump()` to intercept and verify the YAML writing operation.
        """
        sim = fake_romssimulation
        mock_file_path = "mock_path.yaml"

        # Mock `open` and `yaml.dump`
        with (
            patch("builtins.open", mock_open()) as mock_file,
            patch("yaml.dump") as mock_yaml_dump,
        ):
            sim.to_blueprint(mock_file_path)

            mock_file.assert_called_once_with(mock_file_path, "w")

            mock_yaml_dump.assert_called_once_with(
                sim.to_dict(), mock_file(), default_flow_style=False, sort_keys=False
            )

    @patch("pathlib.Path.exists", return_value=True)
    @patch(
        "builtins.open",
        new_callable=mock_open,
        read_data="name: TestROMS\ndiscretization:\n  time_step: 60",
    )
    def test_from_blueprint_valid_file(
        self, mock_open_file, mock_path_exists, tmp_path, fake_romssimulation_dict
    ):
        """Tests that `from_blueprint()` correctly loads a `ROMSSimulation` from a valid
        YAML file.

        This test mocks the output of yaml.safe_load to return the expected dictionary
        and then verifies that this output is properly processed.

         Assertions
         ----------
         - The returned object is an instance of `ROMSSimulation`.
         - `open()` is called exactly once with the expected file path in read mode.

         Mocks & Fixtures
         ----------------
         - `mock_open_file`: Mocks the built-in `open()` function to simulate reading a YAML file.
         - `mock_path_exists`: Mocks `Path.exists()` to return `True`, ensuring the test bypasses file existence checks.
         - `tmp_path`: A temporary directory provided by `pytest` to simulate the blueprint file's location.
        """
        sim_dict = fake_romssimulation_dict
        blueprint_path = tmp_path / "roms_blueprint.yaml"
        with (
            patch("yaml.safe_load", return_value=sim_dict),
        ):
            sim = ROMSSimulation.from_blueprint(
                blueprint=str(blueprint_path),
                directory=tmp_path,
                start_date="2024-01-01",
                end_date="2025-01-01",
            )

        # Assertions
        assert isinstance(sim, ROMSSimulation)
        mock_open_file.assert_called_once_with(str(blueprint_path))

    @patch("pathlib.Path.exists", return_value=True)
    @patch(
        "builtins.open",
        new_callable=mock_open,
        read_data="name: TestROMS\ndiscretization:\n  time_step: 60",
    )
    def test_from_blueprint_invalid_filetype(
        self, mock_open_file, mock_path_exists, tmp_path, fake_romssimulation_dict
    ):
        """Tests that `from_blueprint()` raises a `ValueError` when given a non-YAML
        file.

        This test ensures that `from_blueprint()` enforces the expected file format by
        raising an error if the blueprint file does not have a `.yaml` extension.

        Assertions
        ----------
        - A `ValueError` is raised with the expected message.

        Mocks & Fixtures
        ----------------
        - `mock_open_file`: Mocks the built-in `open()` function to simulate reading a non-YAML file.
        - `mock_path_exists`: Mocks `Path.exists()` to return `True`, bypassing file existence checks.
        - `tmp_path`: A temporary directory provided by `pytest` to simulate the blueprint's location.
        """
        blueprint_path = tmp_path / "roms_blueprint.nc"

        with patch("yaml.safe_load", return_value=fake_romssimulation_dict):
            with pytest.raises(
                ValueError, match="C-Star expects blueprint in '.yaml' format"
            ):
                ROMSSimulation.from_blueprint(
                    blueprint=str(blueprint_path),
                    directory=tmp_path,
                    start_date="2024-01-01",
                    end_date="2025-01-01",
                )

    @patch("requests.get")
    @patch("pathlib.Path.exists", return_value=True)
    def test_from_blueprint_url(
        self, mock_path_exists, mock_requests_get, tmp_path, fake_romssimulation_dict
    ):
        """Tests that `from_blueprint()` correctly loads a `ROMSSimulation` from a URL.

        This test ensures that when given a valid URL to a YAML blueprint file,
        `from_blueprint()` retrieves, parses, and constructs a `ROMSSimulation` instance.

        Assertions
        ----------
        - The returned object is an instance of `ROMSSimulation`.
        - The request to fetch the blueprint is made exactly once.

        Mocks & Fixtures
        ----------------
        - `mock_path_exists`: Mocks `Path.exists()` to return `True`, bypassing file existence checks.
        - `mock_requests_get`: Mocks `requests.get()` to return a simulated YAML blueprint response.
        - `tmp_path`: A temporary directory provided by `pytest` to simulate the simulation directory.
        """
        sim_dict = fake_romssimulation_dict
        mock_response = MagicMock()
        mock_response.text = yaml.dump(sim_dict)
        mock_requests_get.return_value = mock_response
        blueprint_path = "http://sketchyamlfiles4u.ru/roms_blueprint.yaml"

        sim = ROMSSimulation.from_blueprint(
            blueprint=blueprint_path,
            directory=tmp_path,
            start_date="2024-01-01",
            end_date="2025-01-01",
        )

        assert isinstance(sim, ROMSSimulation)
        mock_requests_get.assert_called_once()

    def test_blueprint_roundtrip(self, fake_romssimulation, tmp_path):
        """Tests that a `ROMSSimulation` can be serialized to a YAML blueprint and
        reconstructed correctly using `from_blueprint()`.

        This test verifies that after saving a simulation instance to a YAML blueprint
        and then reloading it, the reloaded instance matches the original.

        Assertions
        ----------
        - The dictionary representation of the reloaded instance matches the original.

        Mocks & Fixtures
        ----------------
        - `fake_romssimulation`: A fixture providing a sample `ROMSSimulation` instance.
        - `tmp_path`: A temporary directory provided by `pytest` to store the blueprint file.
        """
        sim = fake_romssimulation
        output_file = tmp_path / "test.yaml"
        sim.to_blueprint(filename=output_file)
        sim2 = ROMSSimulation.from_blueprint(
            blueprint=output_file,
            directory=tmp_path / "sim2",
            start_date=sim.start_date,
            end_date=sim.end_date,
        )
        assert sim.to_dict() == sim2.to_dict()


class TestProcessingAndExecution:
    """Tests processing steps and execution methods of `ROMSSimulation`.

    This test class covers functionality related to modifying runtime code,
    preparing input datasets, executing the simulation, and handling post-run
    processes.

    Tests
    -----
    - `test_setup`
        Ensures that `setup()` correctly configures external codebases, runtime
        code, and input datasets.
    - `test_is_setup_external_codebases`
        Validates that `is_setup` returns False if external codebases are not
        configured properly.
    - `test_is_setup_additional_code`
        Ensures that `is_setup` returns False when required runtime or compile-time
        code is missing.
    - `test_is_setup_input_datasets`
        Verifies that `is_setup` correctly considers input dataset availability and
        date ranges.
    - `test_build`
        Tests that `build()` correctly compiles the ROMS executable.
    - `test_build_no_rebuild`
        Ensures that `build()` does not recompile if the source code and executable
        remain unchanged.
    - `test_build_raises_if_make_clean_error`
        Checks that an error is raised when the `make compile_clean` step fails.
    - `test_build_raises_if_make_error`
        Ensures that a runtime error is raised when the `make` step fails during
        compilation.
    - `test_build_raises_if_no_build_dir`
        Verifies that `build()` raises an error when no compile-time code directory
        is set.
    - `test_pre_run`
        Ensures that `pre_run()` correctly partitions input datasets before execution.
    - `test_run_raises_if_no_executable`
        Checks that `run()` raises an error when no executable is found.
    - `test_run_raises_if_no_node_distribution`
        Verifies that `run()` raises an error when the node distribution is not set.
    - `test_run_raises_if_no_runtime_code_working_path`
        Verifies that `run()` raises an error when the runtime code is not fetched.
    - `test_run_local_execution`
        Ensures that `run()` correctly starts a local process when no scheduler is
        available.
    - `test_run_with_scheduler`
        Tests that `run()` submits a job with scheduler defaults when queue and
        walltime are not specified.
    - `test_run_with_scheduler_raises_if_no_account_key`
        Ensures that `run()` raises an error when executed with a scheduler but no
        account key is provided.
    - `test_post_run_raises_if_called_before_run`
        Checks that `post_run()` raises an error if called before `run()`.
    - `test_post_run_raises_if_still_running`
        Ensures that `post_run()` raises an error if execution is not yet completed.
    - `test_post_run_merges_netcdf_files`
        Tests that `post_run()` correctly merges NetCDF output files after execution.
    - `test_post_run_prints_message_if_no_files`
        Verifies that `post_run()` prints a message and exits when no output files
        are found.
    - `test_post_run_raises_error_if_ncjoin_fails`
        Ensures that `post_run()` raises an error if `ncjoin` fails during merging.
    """

    @patch.object(ROMSInputDataset, "get")
    @patch.object(AdditionalCode, "get")
    @patch.object(ExternalCodeBase, "handle_config_status")
    def test_setup(
        self,
        mock_handle_config_status,
        mock_additionalcode_get,
        mock_inputdataset_get,
        fake_romssimulation,
    ):
        """Tests that `setup` correctly fetches and organizes simulation components.

        This test verifies that `setup` correctly:
        - Configures external codebases.
        - Retrieves and organizes compile-time and runtime code.
        - Fetches input datasets.

        Mocks & Fixtures
        ---------------
        - `fake_romssimulation` : Provides a pre-configured `ROMSSimulation` instance.
        - `mock_handle_config_status` : Mocks `handle_config_status` for external codebases.
        - `mock_additionalcode_get` : Mocks `get()` for runtime and compile-time code.
        - `mock_inputdataset_get` : Mocks `get()` for input datasets.

        Assertions
        ----------
        - Ensures `handle_config_status` is called twice (ROMS & MARBL codebases).
        - Ensures `get()` is called twice for compile-time and runtime code.
        - Ensures `get()` is called once per input dataset.
        """
        sim = fake_romssimulation
        sim.setup()
        assert mock_handle_config_status.call_count == 2
        assert mock_additionalcode_get.call_count == 2
        assert mock_inputdataset_get.call_count == 7

    @pytest.mark.parametrize(
        "codebase_status, marbl_status, expected",
        [
            (0, 0, True),  # T Both correctly configured → should return True
            (1, 0, False),  # F Codebase not configured
            (0, 1, False),  # F MARBL codebase not configured
            (1, 1, False),  # F Both not configured
        ],
    )
    @patch.object(
        AdditionalCode, "exists_locally", new_callable=PropertyMock, return_value=True
    )
    def test_is_setup_external_codebases(
        self,
        mock_exists_locally,
        codebase_status,
        marbl_status,
        expected,
        fake_romssimulation,
    ):
        """Tests that `is_setup` correctly checks external codebase configuration.

        This test verifies that `is_setup` correctly evaluates the setup status based
        on the configuration of the ROMS and MARBL external codebases. It parametrizes
        the configuration status of each codebase and verifies different combinations.

        Mocks & Fixtures
        ---------------
        - `fake_romssimulation` : Provides a pre-configured `ROMSSimulation` instance.
        - `mock_exists_locally` : Mocks `exists_locally` for additional code components.
        - `codebase_status` : Parameterized mock return value for `ROMSExternalCodeBase.local_config_status`.
        - `marbl_status` : Parameterized mock return value for `MARBLExternalCodeBase.local_config_status`.

        Assertions
        ----------
        - Ensures that `is_setup` returns `True` only when both codebases are configured.
        - Ensures that `is_setup` returns `False` if either codebase is not configured.
        """
        sim = fake_romssimulation

        with (
            patch.object(
                ROMSExternalCodeBase, "local_config_status", new_callable=PropertyMock
            ) as mock_codebase_status,
            patch.object(
                MARBLExternalCodeBase, "local_config_status", new_callable=PropertyMock
            ) as mock_marbl_status,
            patch.object(
                type(sim), "input_datasets", new_callable=PropertyMock, return_value=[]
            ),
        ):
            mock_codebase_status.return_value = codebase_status
            mock_marbl_status.return_value = marbl_status

            assert sim.is_setup == expected

    @pytest.mark.parametrize(
        "runtime_exists, compile_exists, expected",
        [
            (True, True, True),  # T Both exist → is_setup should be True
            (False, True, False),  # F Runtime code missing
            (True, False, False),  # F Compile-time code missing
            (False, False, False),  # F Both missing
        ],
    )
    @patch.object(
        ExternalCodeBase,
        "local_config_status",
        new_callable=PropertyMock,
        return_value=0,
    )
    @patch.object(AdditionalCode, "exists_locally", new_callable=PropertyMock)
    def test_is_setup_additional_code(
        self,
        mock_additionalcode_exists,
        mock_local_config_status,
        runtime_exists,
        compile_exists,
        expected,
        fake_romssimulation,
    ):
        """Tests that `is_setup` correctly checks for the presence of runtime and
        compile-time code.

        This test ensures that `is_setup` evaluates the setup status correctly based on whether
        runtime and compile-time code components exist locally. It parametrizes the `exists_locally`
        property on different AdditionalCode instances and checks different combinations.

        Mocks & Fixtures
        ---------------
        - `fake_romssimulation` : Provides a pre-configured `ROMSSimulation` instance.
        - `mock_additionalcode_exists` : Mocks `exists_locally` for runtime and compile-time code.
        - `mock_local_config_status` : Mocks external codebase configuration status.
        - `runtime_exists` : Parameterized mock return value indicating if runtime code exists.
        - `compile_exists` : Parameterized mock return value indicating if compile-time code exists.

        Assertions
        ----------
        - Ensures `is_setup` returns `True` only when both runtime and compile-time code exist.
        - Ensures `is_setup` returns `False` when either component is missing.
        """
        sim = fake_romssimulation

        mock_additionalcode_exists.side_effect = [runtime_exists, compile_exists]

        with patch.object(
            ROMSSimulation, "input_datasets", new_callable=PropertyMock, return_value=[]
        ):
            assert sim.is_setup == expected

    @pytest.mark.parametrize(
        "dataset_exists, dataset_start, dataset_end, sim_start, sim_end, expected",
        [
            (True, None, None, None, None, True),
            (False, None, None, None, None, False),
            (False, datetime(2025, 1, 1), datetime(2025, 12, 31), None, None, False),
            (
                False,
                datetime(2025, 1, 1),
                datetime(2025, 12, 31),
                datetime(2025, 6, 1),
                datetime(2025, 6, 30),
                False,
            ),
            (
                False,
                datetime(2025, 1, 1),
                datetime(2025, 3, 31),
                datetime(2025, 6, 1),
                datetime(2025, 6, 30),
                True,
            ),
        ],
    )
    @patch.object(
        ExternalCodeBase,
        "local_config_status",
        new_callable=PropertyMock,
        return_value=0,
    )
    @patch.object(
        AdditionalCode, "exists_locally", new_callable=PropertyMock, return_value=True
    )
    def test_is_setup_input_datasets(
        self,
        mock_additionalcode_exists,
        mock_local_config_status,
        dataset_exists,
        dataset_start,
        dataset_end,
        sim_start,
        sim_end,
        expected,
        fake_romssimulation,
    ):
        """Test the `is_setup` property of `ROMSSimulation` with different
        configurations of input datasets, mocking any ExternalCodeBase and
        AdditionalCode instances as correctly setup.

        This test verifies whether a ROMS simulation is considered "set up" based on
        the presence of required input datasets and their date ranges.

        Parameters
        ----------
        dataset_exists : bool
            Whether the dataset is found locally.
        dataset_start : datetime or None
            The start date of the dataset, if defined.
        dataset_end : datetime or None
            The end date of the dataset, if defined.
        sim_start : datetime or None
            The start date of the simulation, if defined.
        sim_end : datetime or None
            The end date of the simulation, if defined.
        expected : bool
            The expected result of `sim.is_setup`.
        fake_romssimulation : fixture
            A fixture providing a pre-configured `ROMSSimulation` instance.

        Test Cases
        ----------
        |Case|dataset_exists|dataset_start|dataset_end|sim_start |sim_end   |Expected|
        |----|--------------|-------------|-----------|----------|----------|--------|
        | 1  |True          |None         |None       |None      |None      |False   |
        | 2  |False         |None         |None       |None      |None      |False   |
        | 3  |False         |2025-01-01   |2025-12-31 |None      |None      |False   |
        | 4  |False         |2025-01-01   |2025-12-31 |2025-06-01|2025-06-30|False   |
        | 5  |False         |2025-01-01   |2025-03-31 |2025-06-01|2025-06-30|True    |
        """
        sim = fake_romssimulation

        # Create a mock dataset
        with patch("cstar.roms.input_dataset.ROMSInputDataset") as MockDataset:
            # mock_dataset = patch("cstar.roms.input_dataset.ROMSInputDataset", autospec=True).start()
            mock_dataset = MockDataset()
            mock_dataset.exists_locally = dataset_exists
            mock_dataset.start_date = dataset_start
            mock_dataset.end_date = dataset_end

            # Patch input_datasets list
            with patch.object(
                ROMSSimulation,
                "input_datasets",
                new_callable=PropertyMock,
                return_value=[mock_dataset],
            ):
                sim.start_date = sim_start
                sim.end_date = sim_end
                assert sim.is_setup == expected

    @patch("cstar.roms.simulation._get_sha256_hash", return_value="dummy_hash")
    @patch("subprocess.run")
    def test_build(self, mock_subprocess, mock_get_hash, fake_romssimulation):
        """Tests that `build` correctly compiles the ROMS executable.

        This test ensures that the `build` method performs the following steps:
        - Cleans the build directory if necessary.
        - Calls `make compile_clean` and `make` to compile the executable.
        - Stores the executable path and hash after a successful build.

        Mocks & Fixtures
        ----------------
        - `fake_romssimulation` : Provides a pre-configured `ROMSSimulation` instance.
        - `mock_subprocess` : Mocks subprocess calls for compilation.
        - `mock_get_hash` : Mocks checksum retrieval for the compiled executable.

        Assertions
        ----------
        - Ensures `make compile_clean` and `make` commands are executed in sequence.
        - Ensures the executable path is correctly stored in `exe_path`.
        - Ensures the executable hash is stored in `_exe_hash` after successful compilation.
        """
        sim = fake_romssimulation
        build_dir = sim.directory / "ROMS/compile_time_code"
        (build_dir / "Compile").mkdir(exist_ok=True, parents=True)
        sim.compile_time_code.working_path = build_dir

        mock_subprocess.return_value = MagicMock(returncode=0, stderr="")
        mock_get_hash.return_value = "mockhash123"

        sim.build()
        assert mock_subprocess.call_count == 2
        mock_subprocess.assert_any_call(
            "make compile_clean",
            cwd=build_dir,
            shell=True,
            capture_output=True,
            text=True,
        )
        mock_subprocess.assert_any_call(
            f"make COMPILER={cstar_sysmgr.environment.compiler}",
            cwd=build_dir,
            shell=True,
            capture_output=True,
            text=True,
        )

        assert sim.exe_path == build_dir / "roms"
        assert sim._exe_hash == "mockhash123"

    @patch(
        "cstar.roms.simulation._get_sha256_hash", return_value="dummy_hash"
    )  # Mock hash function
    @patch("subprocess.run")  # Mock subprocess (should not be called)
    def test_build_no_rebuild(
        self,
        mock_subprocess,
        mock_get_hash,
        fake_romssimulation,
        caplog: pytest.LogCaptureFixture,
    ):
        """Tests that `build` does not recompile if the executable already exists and is
        unchanged.

        This test ensures that `build` exits early when:
        - The ROMS executable already exists.
        - The compile-time code exists locally.
        - The hash of the existing executable matches the stored hash.
        - `rebuild` is set to `False`.

        Mocks & Fixtures
        ----------------
        - `fake_romssimulation` : Provides a pre-configured `ROMSSimulation` instance.
        - `mock_subprocess` : Mocks subprocess calls for compilation (should not be called).
        - `mock_get_hash` : Mocks checksum retrieval for the compiled executable.
        - `caplog` : Captures log outputs to verify early exit message.

        Assertions
        ----------
        - Ensures `build` exits early without calling `make compile_clean` or `make`.
        - Ensures an informational message is logged about skipping recompilation.
        """
        sim = fake_romssimulation
        caplog.set_level(logging.INFO, logger=sim.log.name)
        build_dir = sim.directory / "ROMS/compile_time_code"
        # Mock properties for early exit conditions
        with (
            patch.object(
                AdditionalCode,
                "exists_locally",
                new_callable=PropertyMock,
                return_value=True,
            ),
            patch.object(Path, "exists", return_value=True),
        ):
            # Pretend the executable exists
            sim._exe_hash = "dummy_hash"
            sim.compile_time_code.working_path = build_dir
            sim.build(rebuild=False)

            # Ensure early exit exception was triggered
            expected_msg = (
                f"ROMS has already been built at {build_dir / 'roms'}, and "
                "the source code appears not to have changed. "
                "If you would like to recompile, call "
                "ROMSSimulation.build(rebuild = True)"
            )
            captured = caplog.text
            assert expected_msg in captured

            # Ensure subprocess.run was *not* called
            mock_subprocess.assert_not_called()

    @patch("cstar.roms.simulation._get_sha256_hash", return_value="dummy_hash")
    @patch("subprocess.run")
    def test_build_raises_if_make_clean_error(
        self, mock_subprocess, mock_get_hash, fake_romssimulation
    ):
        """Tests that `build` raises an error if `make compile_clean` fails.

        This test ensures that if `make compile_clean` returns a nonzero exit code,
        a `RuntimeError` is raised with the appropriate error message.

        Mocks & Fixtures
        ----------------
        - `fake_romssimulation` : Provides a pre-configured `ROMSSimulation` instance.
        - `mock_subprocess` : Mocks subprocess calls for compilation.
        - `mock_get_hash` : Mocks checksum retrieval for the compiled executable.

        Assertions
        ----------
        - Ensures `make compile_clean` is called before compilation.
        - Verifies that a `RuntimeError` is raised when `make compile_clean` fails.
        """
        sim = fake_romssimulation
        build_dir = sim.directory / "ROMS/compile_time_code"
        (build_dir / "Compile").mkdir(exist_ok=True, parents=True)
        sim.compile_time_code.working_path = build_dir

        mock_subprocess.return_value = MagicMock(returncode=1, stderr="")
        mock_get_hash.return_value = "mockhash123"

        with pytest.raises(
            RuntimeError, match="Error when cleaning existing ROMS compilation."
        ):
            sim.build()
        assert mock_subprocess.call_count == 1
        mock_subprocess.assert_any_call(
            "make compile_clean",
            cwd=build_dir,
            shell=True,
            capture_output=True,
            text=True,
        )

    @patch("cstar.roms.simulation._get_sha256_hash", return_value="dummy_hash")
    @patch("subprocess.run")
    def test_build_raises_if_make_error(
        self, mock_subprocess, mock_get_hash, fake_romssimulation
    ):
        """Tests that `build` raises an error if `make` fails during compilation.

        This test ensures that if `make` returns a nonzero exit code during the ROMS
        compilation process, a `RuntimeError` is raised with the appropriate error message.

        Mocks & Fixtures
        ----------------
        - `fake_romssimulation` : Provides a pre-configured `ROMSSimulation` instance.
        - `mock_subprocess` : Mocks subprocess calls for compilation.
        - `mock_get_hash` : Mocks checksum retrieval for the compiled executable.

        Assertions
        ----------
        - Ensures `make` is called for ROMS compilation.
        - Verifies that a `RuntimeError` is raised when `make` fails.
        """
        sim = fake_romssimulation
        build_dir = sim.directory / "ROMS/compile_time_code"
        sim.compile_time_code.working_path = build_dir

        mock_subprocess.return_value = MagicMock(returncode=1, stderr="")
        mock_get_hash.return_value = "mockhash123"

        with pytest.raises(RuntimeError, match="Error when compiling ROMS"):
            sim.build()
        assert mock_subprocess.call_count == 1

        mock_subprocess.assert_any_call(
            f"make COMPILER={cstar_sysmgr.environment.compiler}",
            cwd=build_dir,
            shell=True,
            capture_output=True,
            text=True,
        )

    def test_build_raises_if_no_build_dir(self, fake_romssimulation):
        """Tests that `build` raises an error if no build directory is set.

        This test verifies that calling `build` without a valid `compile_time_code.working_path`
        results in a `ValueError`, as the build process requires a designated directory.

        Mocks & Fixtures
        ----------------
        - `fake_romssimulation` : Provides a pre-configured `ROMSSimulation` instance.

        Assertions
        ----------
        - Ensures that calling `build` without a build directory raises a `ValueError`.
        """
        sim = fake_romssimulation
        with pytest.raises(ValueError, match="Unable to compile ROMSSimulation"):
            sim.build()

    @patch.object(ROMSInputDataset, "partition")  # Mock partition method
    def test_pre_run(self, mock_partition, fake_romssimulation):
        """Tests that `pre_run` partitions any locally available input datasets.

        This test verifies that `pre_run` correctly calls `partition()` on input datasets
        that exist locally, while skipping those that do not.

        Mocks & Fixtures
        ----------------
        - `mock_partition` : Mocks the `partition` method of `ROMSInputDataset`.
        - `fake_romssimulation` : Provides a pre-configured `ROMSSimulation` instance.

        Assertions
        ----------
        - Ensures that `partition()` is called only on datasets that exist locally.
        - Ensures that datasets not found locally are not partitioned.
        """
        sim = fake_romssimulation

        # Mock some input datasets
        dataset_1 = MagicMock(spec=ROMSInputDataset, exists_locally=True)
        dataset_2 = MagicMock(
            spec=ROMSInputDataset, exists_locally=False
        )  # Should be ignored
        dataset_3 = MagicMock(spec=ROMSInputDataset, exists_locally=True)
        with patch.object(
            ROMSSimulation, "input_datasets", new_callable=PropertyMock
        ) as mock_input_datasets:
            mock_input_datasets.return_value = [dataset_1, dataset_2, dataset_3]

            # Call the method
            sim.pre_run()

            # Assert that partition() was called only on datasets that exist locally
            dataset_1.partition.assert_called_once_with(
                np_xi=2, np_eta=3, overwrite_existing_files=False
            )
            dataset_2.partition.assert_not_called()  # Does not exist → shouldn't be partitioned
            dataset_3.partition.assert_called_once_with(
                np_xi=2, np_eta=3, overwrite_existing_files=False
            )

    def test_run_raises_if_no_runtime_code_working_path(self, fake_romssimulation):
        """Confirm that ROMSSimulation.run() raises a FileNotFoundError if
        ROMSSimulation.runtime_code does not exist locally.
        """
        sim = fake_romssimulation
        sim.exe_path = Path("madeup.exe")
        with pytest.raises(
            FileNotFoundError,
            match="Local copy of ROMSSimulation.runtime_code does not exist.",
        ):
            sim.run()

    def test_run_raises_if_no_executable(self, fake_romssimulation):
        """Tests that `run` raises an error if no executable is found.

        This test ensures that calling `run` without a defined `exe_path` results in
        a `ValueError`, preventing execution when the ROMS executable is missing.

        Mocks & Fixtures
        ----------------
        - `fake_romssimulation` : Provides a pre-configured `ROMSSimulation` instance.

        Assertions
        ----------
        - Ensures `ValueError` is raised with the expected error message when `exe_path` is `None`.
        """
        sim = fake_romssimulation
        with pytest.raises(ValueError, match="unable to find ROMS executable"):
            sim.run()

    def test_run_raises_if_no_node_distribution(self, fake_romssimulation):
        """Tests that `run` raises an error if node distribution is not set.

        This test ensures that if `n_procs_tot` is `None`, calling `run` will
        raise a `ValueError`, preventing execution without a valid node distribution.

        Mocks & Fixtures
        ----------------
        - `fake_romssimulation` : Provides a pre-configured `ROMSSimulation` instance.
        - ROMSDiscretization.n_procs_tot: Mocks `n_procs_tot` to return `None`.

        Assertions
        ----------
        - Ensures `ValueError` is raised with the expected error message when `n_procs_tot` is `None`.
        """
        sim = fake_romssimulation
        sim.exe_path = sim.directory / "ROMS/compile_time_code/roms"
        with patch(
            "cstar.roms.simulation.ROMSDiscretization.n_procs_tot",
            new_callable=PropertyMock,
            return_value=None,
        ):
            with pytest.raises(
                ValueError, match="Unable to calculate node distribution"
            ):
                sim.run()

    @patch("cstar.roms.ROMSSimulation.persist")
    @patch.object(ROMSSimulation, "roms_runtime_settings", new_callable=PropertyMock)
    def test_run_local_execution(
        self, mock_runtime_settings, mock_persist, fake_romssimulation
    ):
        """Tests that `run` correctly starts a local process when no scheduler is
        available.

        This test verifies that if a scheduler is not present, `run` initiates
        local execution using `LocalProcess`. The method should construct the appropriate
        command and set the execution handler correctly.

        Mocks & Fixtures
        ----------------
        - `fake_romssimulation` : Provides a pre-configured `ROMSSimulation` instance.
        - `patch("cstar.roms.simulation.LocalProcess")` : Mocks `LocalProcess` to track its instantiation.
        - CStarSystemManager.scheduler: Mocks `cstar_sysmgr.scheduler` to return `None`

        Assertions
        ----------
        - Ensures `LocalProcess` is instantiated with the correct command and run path.
        - Ensures `LocalProcess.start()` is called.
        - Ensures the returned execution handler matches the mocked `LocalProcess` instance.
        """
        sim = fake_romssimulation

        # Mock no scheduler
        with (
            patch("cstar.roms.simulation.LocalProcess") as mock_local_process,
            patch(
                "cstar.system.manager.CStarSystemManager.scheduler",
                new_callable=PropertyMock,
                return_value=None,
            ),
        ):
            sim.exe_path = sim.directory / "ROMS/compile_time_code/roms"
            sim.runtime_code.working_path = sim.directory / "ROMS/runtime_code/"
            mock_process_instance = MagicMock()
            mock_local_process.return_value = mock_process_instance

            execution_handler = sim.run()

            # Check LocalProcess was instantiated correctly
            mock_local_process.assert_called_once_with(
                commands=f"{cstar_sysmgr.environment.mpi_exec_prefix} -n {sim.discretization.n_procs_tot} {sim.exe_path} {sim.runtime_code.working_path}/ROMSTest.in",
                run_path=sim.directory / "output",
            )

            # Ensure process was started
            mock_process_instance.start.assert_called_once()

            # Ensure execution handler was set correctly
            assert execution_handler == mock_process_instance

            mock_persist.assert_called_once()

    @pytest.mark.parametrize(
        "mock_system_name,exp_mpi_prefix",
        [
            ["darwin_arm64", "mpirun"],
            ["derecho", "mpirun"],
            ["expanse", "srun --mpi=pmi2"],
            ["perlmutter", "srun"],
        ],
    )
    @patch("cstar.roms.ROMSSimulation.persist")
    @patch.object(ROMSSimulation, "roms_runtime_settings", new_callable=PropertyMock)
    def test_run_with_scheduler(
        self,
        mock_runtime_settings,
        mock_persist,
        fake_romssimulation,
        mock_system_name: str,
        exp_mpi_prefix: str,
    ):
        """Tests that `run` correctly submits a job to a scheduler when available.

        This test verifies that if a scheduler is present, `run` creates a scheduler job
        with the appropriate parameters and submits it.

        Mocks & Fixtures
        ----------------
        - `fake_romssimulation` : Provides a pre-configured `ROMSSimulation` instance.
        - `patch("cstar.roms.simulation.create_scheduler_job")` : Mocks `create_scheduler_job`
          to verify job creation.
        - `patch("cstar.system.manager.CStarSystemManager.scheduler", new_callable=PropertyMock)` :
          Mocks `cstar_sysmgr.scheduler` to simulate a scheduler environment.

        Assertions
        ----------
        - Ensures `create_scheduler_job` is called with the correct arguments.
        - Ensures the scheduler job's `submit()` method is called.
        - Ensures the returned execution handler matches the created job instance.
        """
        sim = fake_romssimulation
        build_dir = sim.directory / "ROMS/compile_time_code"
        sim.runtime_code.working_path = sim.directory / "ROMS/runtime_code/"

        # Mock scheduler object
        mock_scheduler = MagicMock()
        mock_scheduler.primary_queue_name = "default_queue"
        mock_scheduler.get_queue.return_value.max_walltime = "12:00:00"

        with (
            patch("cstar.roms.simulation.create_scheduler_job") as mock_create_job,
            patch(
                "cstar.system.environment.CStarEnvironment.uses_lmod",
                new_callable=PropertyMock,
                return_value=False,
            ),
            patch(
                "cstar.system.manager.CStarSystemManager.name",
                new_callable=PropertyMock,
                return_value=mock_system_name,
            ),
            patch(
                "cstar.system.manager.CStarSystemManager.environment",
                CStarEnvironment(
                    system_name=mock_system_name,
                    mpi_exec_prefix=exp_mpi_prefix,
                    compiler="mock-compiler",
                ),
            ),
            patch(
                "cstar.system.manager.CStarSystemManager.scheduler",
                new_callable=PropertyMock,
                return_value=mock_scheduler,
            ),
        ):
            sim.exe_path = build_dir / "roms"
            mock_job_instance = MagicMock()
            mock_create_job.return_value = mock_job_instance

            # Call `run()` without explicitly passing `queue_name` and `walltime`
            execution_handler = sim.run(account_key="some_key")
            mock_create_job.assert_called_once_with(
                commands=f"{exp_mpi_prefix} -n 6 {build_dir / 'roms'} {sim.runtime_code.working_path}/ROMSTest.in",
                job_name=None,
                cpus=6,
                account_key="some_key",
                run_path=sim.directory / "output",
                queue_name="default_queue",
                walltime="12:00:00",
            )

            mock_job_instance.submit.assert_called_once()

            assert execution_handler == mock_job_instance

            mock_persist.assert_called_once()

    @patch.object(ROMSSimulation, "roms_runtime_settings", new_callable=PropertyMock)
    def test_run_with_scheduler_raises_if_no_account_key(
        self, mock_runtime_settings, fake_romssimulation
    ):
        """Tests that `run` raises a `ValueError` if no account key is provided when
        using a scheduler.

        This test ensures that if a scheduler is available but `account_key` is not provided,
        the method raises an appropriate error instead of submitting a job.

        Mocks & Fixtures
        ----------------
        - `fake_romssimulation` : Provides a pre-configured `ROMSSimulation` instance.
        - `patch("cstar.roms.simulation.create_scheduler_job")` : Mocks job creation to prevent real execution.
        - `patch("cstar.system.manager.CStarSystemManager.scheduler", new_callable=PropertyMock)` :
          Mocks `cstar_sysmgr.scheduler` to simulate a scheduler environment.

        Assertions
        ----------
        - Ensures `create_scheduler_job` is never called if `account_key` is missing.
        - Confirms that the expected `ValueError` is raised with an appropriate message.
        """
        sim = fake_romssimulation
        build_dir = sim.directory / "ROMS/compile_time_code"
        sim.runtime_code.working_path = sim.directory / "ROMS/runtime_code/"

        # Mock scheduler object
        mock_scheduler = MagicMock()
        mock_scheduler.primary_queue_name = "default_queue"
        mock_scheduler.get_queue.return_value.max_walltime = "12:00:00"

        with (
            patch("cstar.roms.simulation.create_scheduler_job") as mock_create_job,
            patch(
                "cstar.system.manager.CStarSystemManager.scheduler",
                new_callable=PropertyMock,
                return_value=mock_scheduler,
            ),
        ):
            sim.exe_path = build_dir / "roms"

            # Call `run()` without explicitly passing `queue_name` and `walltime`
            with pytest.raises(
                ValueError,
                match=re.escape(
                    "please call Simulation.run() with a value for account_key"
                ),
            ):
                sim.run()
            mock_create_job.assert_not_called()

    def test_post_run_raises_if_called_before_run(self, fake_romssimulation):
        """Tests that `post_run` raises a `RuntimeError` if called before `run`.

        This test ensures that attempting to execute `post_run` before the simulation has been run
        results in an appropriate error, preventing unexpected behavior.

        Mocks & Fixtures
        ----------------
        - `fake_romssimulation` : Provides a pre-configured `ROMSSimulation` instance.

        Assertions
        ----------
        - Confirms that calling `post_run` without a prior `run` invocation raises `RuntimeError`.
        - Checks the error message to verify it correctly informs the user of the issue.
        """
        sim = fake_romssimulation
        with pytest.raises(
            RuntimeError,
            match=re.escape(
                "Cannot call 'ROMSSimulation.post_run()' before calling 'ROMSSimulation.run()'"
            ),
        ):
            sim.post_run()

    def test_post_run_raises_if_still_running(self, fake_romssimulation):
        """Tests that `post_run` raises a `RuntimeError` if the simulation is still
        running.

        This test ensures that calling `post_run` while the execution status is not `COMPLETED`
        results in an appropriate error, preventing premature post-processing.

        Mocks & Fixtures
        ----------------
        - `fake_romssimulation` : Provides a pre-configured `ROMSSimulation` instance.
        - Mocks `_execution_handler` to simulate an active (non-completed) execution state.

        Assertions
        ----------
        - Confirms that calling `post_run` while the execution handler's status is `RUNNING`
          raises `RuntimeError`.
        - Validates that the error message correctly informs the user of the issue.
        """
        sim = fake_romssimulation

        # Mock `_execution_handler` and set its `status` attribute to something *not* COMPLETED
        sim._execution_handler = MagicMock()
        sim._execution_handler.status = ExecutionStatus.RUNNING

        # Ensure RuntimeError is raised
        with pytest.raises(
            RuntimeError,
            match=re.escape(
                "Cannot call 'ROMSSimulation.post_run()' until the ROMS run is completed"
            ),
        ):
            sim.post_run()

    @patch("cstar.roms.ROMSSimulation.persist")
    @patch("subprocess.run")  # Mock ncjoin execution
    def test_post_run_merges_netcdf_files(
        self, mock_subprocess, mock_persist, fake_romssimulation
    ):
        """Tests that `post_run` correctly merges partitioned NetCDF output files.

        This test verifies that `post_run` identifies NetCDF output files, executes
        `ncjoin` to merge them, and moves the partitioned files to the `PARTITIONED`
        subdirectory. It creates mock netCDF files in a temporary directory (using
        touch) and then checks these are correctly handled.

        Mocks & Fixtures
        ----------------
        - `fake_romssimulation` : Provides a pre-configured `ROMSSimulation` instance.
        - `mock_subprocess` : Mocks `subprocess.run` to simulate successful `ncjoin` execution.

        Assertions
        ----------
        - Ensures `ncjoin` is called correctly for each set of partitioned files.
        - Confirms that the partitioned files are moved to `PARTITIONED` after merging.
        - Validates that the `post_run` process completes without errors.
        """
        # Setup
        sim = fake_romssimulation
        output_dir = sim.directory / "output"
        output_dir.mkdir()

        # Create fake partitioned NetCDF files
        (output_dir / "ocean_his.20240101000000.001.nc").touch()
        (output_dir / "ocean_his.20240101000000.002.nc").touch()
        (output_dir / "ocean_rst.20240101000000.001.nc").touch()

        # Mock execution handler
        sim._execution_handler = MagicMock()
        sim._execution_handler.status = (
            ExecutionStatus.COMPLETED
        )  # Ensure run is complete

        mock_subprocess.return_value = MagicMock(returncode=0, stderr="")
        # Call post_run
        sim.post_run()

        # Check that ncjoin was called correctly
        mock_subprocess.assert_any_call(
            "ncjoin ocean_his.20240101000000.*.nc",
            cwd=output_dir,
            capture_output=True,
            text=True,
            shell=True,
        )
        mock_subprocess.assert_any_call(
            "ncjoin ocean_rst.20240101000000.*.nc",
            cwd=output_dir,
            capture_output=True,
            text=True,
            shell=True,
        )

        # Check that files were moved
        partitioned_dir = output_dir / "PARTITIONED"
        assert partitioned_dir.exists()
        assert (partitioned_dir / "ocean_his.20240101000000.001.nc").exists()
        assert (partitioned_dir / "ocean_his.20240101000000.002.nc").exists()
        assert (partitioned_dir / "ocean_rst.20240101000000.001.nc").exists()

        mock_persist.assert_called_once()

    @patch("cstar.roms.ROMSSimulation.persist")
    @patch.object(Path, "glob", return_value=[])  # Mock glob to return no files
    def test_post_run_prints_message_if_no_files(
        self,
        mock_glob,
        mock_persist,
        fake_romssimulation,
        caplog: pytest.LogCaptureFixture,
    ):
        """Tests that `post_run` prints a message and exits early if no output files are
        found.

        This test ensures that when `post_run` is called and no partitioned NetCDF files
        exist, a message is printed indicating that no suitable output was found.

        Mocks & Fixtures
        ----------------
        - `fake_romssimulation` : Provides a pre-configured `ROMSSimulation` instance.
        - `mock_glob` : Mocks `Path.glob` to return an empty list, simulating no files.
        - `caplog` : Capture logging output to verify the correct message is displayed.

        Assertions
        ----------
        - Ensures `logger.info()` is called with the expected message.
        - Confirms that `Path.glob` is called once to check for output files.
        """
        # Setup
        sim = fake_romssimulation
        sim._execution_handler = MagicMock()
        sim._execution_handler.status = (
            ExecutionStatus.COMPLETED
        )  # Ensure simulation is complete
        caplog.set_level(logging.WARNING)

        # Call post_run
        sim.post_run()

        # Check that the expected messages were logged
        captured = caplog.text
        assert "No suitable output found" in captured

        # Ensure glob was called once
        mock_glob.assert_called_once()

        mock_persist.assert_called_once()

    @patch("subprocess.run")  # Mock subprocess.run to simulate a failure
    @patch.object(Path, "glob")  # Mock glob to return fake files
    def test_post_run_raises_error_if_ncjoin_fails(
        self, mock_glob, mock_subprocess, fake_romssimulation
    ):
        """Tests that `post_run` raises a `RuntimeError` if `ncjoin` fails during file
        merging.

        This test verifies that when `ncjoin` encounters an error while attempting to join
        partitioned NetCDF output files, a `RuntimeError` is raised, ensuring the failure
        is correctly handled.

        Mocks & Fixtures
        ----------------
        - `fake_romssimulation` : Provides a pre-configured `ROMSSimulation` instance.
        - `mock_glob` : Mocks `Path.glob` to return a list of fake NetCDF files.
        - `mock_subprocess` : Mocks `subprocess.run` to simulate a failed `ncjoin` execution.

        Assertions
        ----------
        - Ensures `ncjoin` is executed with the correct file pattern.
        - Confirms that a `RuntimeError` is raised when `ncjoin` returns a non-zero exit code.
        """
        # Setup
        sim = fake_romssimulation
        output_dir = sim.directory / "output"
        output_dir.mkdir(exist_ok=True, parents=True)

        # Fake file paths to match ncjoin pattern
        fake_files = [
            output_dir / "ocean_his.20240101000000.001.nc",
            output_dir / "ocean_his.20240101000000.002.nc",
        ]
        mock_glob.return_value = fake_files

        # Simulate ncjoin failure
        mock_subprocess.return_value.returncode = 1  # Non-zero exit code
        mock_subprocess.return_value.stderr = "ncjoin error message"

        # Mock execution handler
        sim._execution_handler = MagicMock()
        sim._execution_handler.status = (
            ExecutionStatus.COMPLETED
        )  # Ensure run is complete

        # Call post_run and expect error
        with pytest.raises(
            RuntimeError, match="Command `ncjoin ocean_his.20240101000000.*.nc` failed."
        ):
            sim.post_run()

        mock_subprocess.assert_called_once_with(
            "ncjoin ocean_his.20240101000000.*.nc",
            cwd=output_dir,
            capture_output=True,
            text=True,
            shell=True,
        )


class TestROMSSimulationRestart:
    """Tests for the `restart` method of `ROMSSimulation`.

    This test class verifies that the `restart` method correctly initializes a new
    `ROMSSimulation` instance from an existing simulation's restart file. It ensures
    that the new instance properly inherits the configuration and updates its
    initial conditions.

    Tests
    -----
    - `test_restart` : Verifies that `restart` creates a new `ROMSSimulation` instance
      and correctly sets the initial conditions from the restart file.
    - `test_restart_raises_if_no_restart_files` : Ensures `restart` raises a
      `FileNotFoundError` when no restart files matching the expected pattern are found.
    - `test_restart_raises_if_multiple_restarts_found` : Confirms `restart` raises a
      `ValueError` if multiple restart files are found, preventing ambiguity.
    """

    @patch.object(Path, "glob")  # Mock file search
    @patch.object(Path, "exists", return_value=True)
    def test_restart(self, mock_exists, mock_glob, fake_romssimulation):
        """Test that `restart` creates a new `ROMSSimulation` instance with updated
        initial conditions.

        This test ensures that when calling `restart` with a new end date, the method:
        - Creates a new `ROMSSimulation` instance.
        - Searches for the appropriate restart file in the output directory.
        - Assigns the found restart file as the new instance’s initial conditions.

        Mocks & Fixtures
        ----------------
        mock_exists : Mock
            Mocks `Path.exists` to return `True`, ensuring that the output directory is
            considered present.
        mock_glob : Mock
            Mocks `Path.glob` to return a list containing the expected restart file.
        fake_romssimulation : Fixture
            Provides an instance of `ROMSSimulation` and a temporary directory for testing.

        Assertions
        ----------
        - The method searches for a restart file matching the expected timestamp format.
        - A new `ROMSSimulation` instance is returned.
        - The new instance's `initial_conditions` attribute is correctly assigned the
          detected restart file.
        """
        # Setup mock simulation
        sim = fake_romssimulation
        new_end_date = datetime(2026, 6, 1)

        # Mock restart file found
        restart_file = sim.directory / "output/restart_rst.20251231000000.nc"
        mock_glob.return_value = [restart_file]

        # Call method
        new_sim = sim.restart(new_end_date=new_end_date)

        # Verify restart logic
        mock_glob.assert_called_once_with("*_rst.20251231000000.nc")
        assert isinstance(new_sim.initial_conditions, ROMSInitialConditions)
        assert new_sim.initial_conditions.source.location == str(restart_file.resolve())

    @patch.object(Path, "glob")  # Mock file search
    @patch.object(Path, "exists", return_value=True)
    def test_restart_raises_if_no_restart_files(
        self, mock_exists, mock_glob, fake_romssimulation
    ):
        """Test that `restart` raises a `FileNotFoundError` if no restart files are
        found.

        This test ensures that if the method is unable to locate a valid ROMS restart file,
        it raises a `FileNotFoundError` and does not proceed with simulation creation.

        Mocks & Fixtures
        ----------------
        mock_exists : Mock
            Mocks `Path.exists` to return `True`, ensuring the output directory exists.
        mock_glob : Mock
            Mocks `Path.glob` to return an empty list, simulating no restart files found.
        fake_romssimulation : Fixture
            Provides an instance of `ROMSSimulation` and a temporary directory for testing.

        Assertions
        ----------
        - The method searches for restart files with the expected filename pattern.
        - A `FileNotFoundError` is raised if no matching restart files are found.
        """
        # Setup mock simulation
        sim = fake_romssimulation
        new_end_date = datetime(2026, 6, 1)

        # Mock restart file found
        mock_glob.return_value = []

        # Call method
        with pytest.raises(
            FileNotFoundError, match=f"No files in {sim.directory / 'output'} match"
        ):
            sim.restart(new_end_date=new_end_date)

        mock_glob.assert_called_once_with("*_rst.20251231000000.nc")

    @patch.object(Path, "glob")
    def test_restart_raises_if_multiple_restarts_found(
        self, mock_glob, fake_romssimulation
    ):
        """Test that `restart` raises a `ValueError` if multiple restart files are
        found.

        This test ensures that when multiple distinct restart files are found matching
        the expected pattern, a `ValueError` is raised due to ambiguity.

        Mocks & Fixtures
        ----------------
        mock_glob : Mock
            Mocks `Path.glob` to return multiple restart files, simulating an ambiguous case.
        fake_romssimulation : Fixture
            Provides an instance of `ROMSSimulation` and a temporary directory for testing.

        Assertions
        ----------
        - The method searches for restart files with the expected filename pattern.
        - A `ValueError` is raised if multiple restart files are found.
        """
        sim = fake_romssimulation
        restart_dir = sim.directory / "output"
        new_end_date = datetime(2025, 6, 1)

        # Fake multiple unique restart files
        mock_glob.return_value = [
            restart_dir / "restart_rst.20250601000000.nc",
            restart_dir / "ocean_rst.20250601000000.nc",
        ]

        with pytest.raises(
            ValueError, match="Found multiple distinct restart files corresponding to"
        ):
            sim.restart(new_end_date=new_end_date)<|MERGE_RESOLUTION|>--- conflicted
+++ resolved
@@ -956,75 +956,7 @@
         reconstructed with `from_blueprint()` retains all properties.
     """
 
-<<<<<<< HEAD
-    def setup_method(self):
-        """Sets a common dictionary representation of the ROMSSimulation instance
-        associated with the `fake_romssimulation` fixture to be used across tests in
-        this class.
-        """
-        self.example_simulation_dict = {
-            "name": "ROMSTest",
-            "valid_start_date": datetime(2024, 1, 1, 0, 0),
-            "valid_end_date": datetime(2026, 1, 1, 0, 0),
-            "codebase": {
-                "source_repo": "http://my.code/repo.git",
-                "checkout_target": "dev",
-            },
-            "discretization": {"time_step": 60, "n_procs_x": 2, "n_procs_y": 3},
-            "runtime_code": {
-                "location": "some/dir",
-                "subdir": "subdir/",
-                "checkout_target": "main",
-                "files": [
-                    "file1",
-                    "file2.in",
-                    "marbl_in",
-                    "marbl_tracer_output_list",
-                    "marbl_diagnostic_output_list",
-                ],
-            },
-            "compile_time_code": {
-                "location": "some/dir",
-                "subdir": "subdir/",
-                "checkout_target": "main",
-                "files": ["file1.h", "file2.opt"],
-            },
-            "marbl_codebase": {
-                "source_repo": "http://marbl.com/repo.git",
-                "checkout_target": "v1",
-            },
-            "model_grid": {"location": "http://my.files/grid.nc", "file_hash": "123"},
-            "initial_conditions": {
-                "location": "http://my.files/initial.nc",
-                "file_hash": "234",
-            },
-            "tidal_forcing": {
-                "location": "http://my.files/tidal.nc",
-                "file_hash": "345",
-            },
-            "river_forcing": {
-                "location": "http://my.files/river.nc",
-                "file_hash": "543",
-            },
-            "cdr_forcing": {
-                "location": "http://my.files/cdr.nc",
-                "file_hash": "542",
-            },
-            "surface_forcing": [
-                {"location": "http://my.files/surface.nc", "file_hash": "567"}
-            ],
-            "boundary_forcing": [
-                {"location": "http://my.files/boundary.nc", "file_hash": "456"},
-            ],
-            "forcing_corrections": [
-                {"location": "http://my.files/sw_corr.nc", "file_hash": "890"}
-            ],
-        }
-
-    def test_to_dict(self, fake_romssimulation):
-=======
     def test_to_dict(self, fake_romssimulation, fake_romssimulation_dict):
->>>>>>> 8cb8aee0
         """Tests that `to_dict()` correctly represents a `ROMSSimulation` instance in a
         dictionary.
 
