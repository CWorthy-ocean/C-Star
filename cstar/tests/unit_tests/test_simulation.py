import logging
import pickle
from datetime import datetime
from pathlib import Path
from unittest.mock import MagicMock, patch

import pytest

from cstar.base import Discretization
from cstar.execution.handler import ExecutionStatus
from cstar.execution.local_process import LocalProcess
from cstar.tests.unit_tests.fake_abc_subclasses import (
<<<<<<< HEAD
    FakeExternalCodeBase,
=======
>>>>>>> 2f320287
    StubSimulation,
)


class TestSimulationInitialization:
    """Tests the initialization of the `Simulation` class and its helper functions.

    This test suite verifies that `Simulation` initializes correctly under various conditions,
    including handling of date parsing, validation of simulation directories, and enforcement
    of valid date ranges.

    Tests
    -----
    - `test_parse_date`: Ensures `_parse_date()` correctly processes different date formats.
    - `test_get_date_or_fallback_valid`: Ensures `_get_date_or_fallback()` selects provided
      date over fallback.
    - `test_get_date_or_fallback_fallback`: Ensures `_get_date_or_fallback()` falls back to
      the specified fallback date.
    - `test_get_date_or_fallback_raises_if_no_dates`: Ensures `_get_date_or_fallback()` raises an
      error if no valid date is provided.
    - `test_validate_date_range_valid`: Ensures `_validate_date_range()` does not raise
      errors when dates are valid.
    - `test_validate_date_range_start_date_too_early`: Ensures `_validate_date_range()`
      raises an error if `start_date` is before `valid_start_date`.
    - `test_validate_date_range_end_date_too_late`: Ensures `_validate_date_range()` raises
      an error if `end_date` is after `valid_end_date`.
    - `test_simulation_raises_error_if_start_date_after_end_date`: Ensures an error is raised
      if `start_date` is after `end_date`.
    - `test_validate_simulation_directory_new_directory`: Ensures `_validate_simulation_directory()`
      correctly resolves a new directory.
    - `test_validate_simulation_directory_existing_non_empty_directory`: Ensures
      `_validate_simulation_directory()` raises an error for a non-empty existing directory.
    - `test_simulation_initialization_valid`: Ensures `Simulation` initializes correctly
      with valid values and calls helper methods.
    - `test_simulation_uses_fallback_dates`: Ensures that missing `start_date` and `end_date`
      correctly default to `valid_start_date` and `valid_end_date` in the Simulation instance.
    - `test_simulation_warns_if_no_valid_dates`: Ensures a warning is raised when no valid
      date constraints are provided.
    """

    @pytest.mark.parametrize(
        "input_date,expected",
        [
            ("2025-01-01", datetime(2025, 1, 1)),
            (datetime(2025, 1, 1), datetime(2025, 1, 1)),
            (None, None),
        ],
    )
    def test_parse_date(self, input_date, expected, stub_simulation):
        """Test `_parse_date()` for correct date format handling.

        This test ensures that `_parse_date()` properly converts string representations
        of dates into `datetime` objects and correctly handles `None` values.

        Mocks & Fixtures
        ----------------
        - `stub_simulation`: Provides a mock `Simulation` instance.

        Parameters
        ----------
        input_date : str, datetime, or None
            The input date to be parsed.
        expected : datetime or None
            The expected output after parsing.

        Assertions
        ----------
        - The returned value matches the expected `datetime` object or `None`.
        """
        sim = stub_simulation
        assert sim._parse_date(date=input_date, field_name="test_field") == expected

    def test_get_date_or_fallback_valid(self, stub_simulation):
        """Test `_get_date_or_fallback()` with a provided valid date.

        This test ensures that `_get_date_or_fallback()` correctly selects the provided
        date over the fallback value.

        Mocks & Fixtures
        ----------------
        stub_simulation (cstar.Simulation)
            Provides a mock `Simulation` instance.

        Assertions
        ----------
        - The returned value matches the explicitly provided date.
        """
        sim = stub_simulation
        assert sim._get_date_or_fallback(
            date="2025-01-01", fallback=datetime(2024, 1, 1), field_name="start_date"
        ) == datetime(2025, 1, 1)

    def test_get_date_or_fallback_fallback(self, stub_simulation, caplog):
        """Test `_get_date_or_fallback()` when the date is missing.

        This test verifies that `_get_date_or_fallback()` correctly defaults to the
        fallback value when no explicit date is provided.

        Mocks & Fixtures
        ----------------
        stub_simulation (cstar.Simulation)
            Provides a mock `Simulation` instance.
        caplog (pytest.LogCaptureFixture)
            Builtin fixture capturing log messages

        Assertions
        ----------
        - A warning is logged indicating that the fallback value is being used.
        - The returned value matches the fallback date.
        """
        sim = stub_simulation
        caplog.set_level(logging.DEBUG, logger=sim.log.name)

        assert sim._get_date_or_fallback(
            date=None, fallback=datetime(2024, 1, 1), field_name="start_date"
        ) == datetime(2024, 1, 1)
        assert "start_date not provided" in caplog.text

    def test_get_date_or_fallback_raises_if_no_dates(self, stub_simulation):
        """Test `_get_date_or_fallback()` when both date and fallback are `None`.

        This test ensures that `_get_date_or_fallback()` raises a `ValueError` when
        neither a date nor a fallback is provided.

        Mocks & Fixtures
        ----------------
        - `stub_simulation`: Provides a mock `Simulation` instance.

        Assertions
        ----------
        - A `ValueError` is raised with the expected error message.
        """
        sim = stub_simulation
        with pytest.raises(
            ValueError, match="Neither start_date nor a valid fallback was provided."
        ):
            sim._get_date_or_fallback(date=None, fallback=None, field_name="start_date")

    def test_validate_date_range_valid(self, stub_simulation):
        """Test `_validate_date_range()` with valid date ranges.

        This test ensures that `_validate_date_range()` does not raise any errors
        when `start_date` and `end_date` are within the valid range.

        Mocks & Fixtures
        ----------------
        - `stub_simulation`: Provides a mock `Simulation` instance.
        """
        sim = stub_simulation
        sim._validate_date_range()  # Should not raise any error

    def test_validate_date_range_start_date_too_early(
        self, tmp_path, fakeexternalcodebase
    ):
        """Test `_validate_date_range()` when `start_date` is before `valid_start_date`.

        This test ensures that `_validate_date_range()` raises a `ValueError` if
        `start_date` is set earlier than `valid_start_date`.

        Mocks & Fixtures
        ----------------
        - `tmp_path`: Temporary directory for simulation setup.
        - `fakeexternalcodebase`: an ExternalCodeBase instance without filesystem or network logic

        Assertions
        ----------
        - A `ValueError` is raised with a message indicating `start_date` is too early.
        """
        with pytest.raises(
            ValueError, match="start_date .* is before the earliest valid start date"
        ):
            StubSimulation(
                name="InvalidSim",
                directory=tmp_path,
<<<<<<< HEAD
                codebase=FakeExternalCodeBase(),
=======
                codebase=fakeexternalcodebase,
>>>>>>> 2f320287
                discretization=Discretization(time_step=60),
                start_date="2023-12-31",  # Too early
                end_date="2025-12-31",
                valid_start_date="2024-01-01",
                valid_end_date="2026-01-01",
            )

    def test_validate_date_range_end_date_too_late(
        self, fakeexternalcodebase, tmp_path
    ):
        """Test `_validate_date_range()` when `end_date` is after `valid_end_date`.

        This test ensures that `_validate_date_range()` raises a `ValueError` if
        `end_date` falls after `valid_end_date`.

        Mocks & Fixtures
        ----------------
        - `tmp_path`: Temporary directory for simulation setup.
        - `fakeexternalcodebase`: an ExternalCodeBase instance without filesystem or network logic

        Assertions
        ----------
        - A `ValueError` is raised with a message indicating `end_date` is too late.
        """
        with pytest.raises(
            ValueError, match="end_date .* is after the latest valid end date"
        ):
            StubSimulation(
                name="InvalidSim",
                directory=tmp_path,
<<<<<<< HEAD
                codebase=FakeExternalCodeBase(),
=======
                codebase=fakeexternalcodebase,
>>>>>>> 2f320287
                discretization=Discretization(time_step=60),
                start_date="2025-01-01",
                end_date="2026-02-01",  # Too late
                valid_start_date="2024-01-01",
                valid_end_date="2026-01-01",
            )

    def test_simulation_raises_error_if_start_date_after_end_date(
        self, fakeexternalcodebase, tmp_path
    ):
        """Test that an error is raised when `start_date` is after `end_date`.

        This test ensures that `Simulation` initialization fails with a `ValueError`
        if `start_date` is set later than `end_date`.

        Mocks & Fixtures
        ----------------
        - `tmp_path`: Temporary directory for simulation setup.
        - `fakeexternalcodebase`: an ExternalCodeBase instance without filesystem or network logic

        Assertions
        ----------
        - A `ValueError` is raised with a message indicating `start_date` is after `end_date`.
        """
        with pytest.raises(ValueError, match="start_date .* is after end_date"):
            StubSimulation(
                name="InvalidSim",
                directory=tmp_path,
<<<<<<< HEAD
                codebase=FakeExternalCodeBase(),
=======
                codebase=fakeexternalcodebase,
>>>>>>> 2f320287
                discretization=Discretization(time_step=60),
                start_date="2025-12-31",
                end_date="2025-01-01",
                valid_start_date="2025-12-01",
                valid_end_date="2026-01-01",
            )

    # Tests for _validate_simulation_directory
    def test_validate_simulation_directory_new_directory(
        self, tmp_path, stub_simulation
    ):
        """Test `_validate_simulation_directory()` with a new/empty directory.

        This test ensures that `_validate_simulation_directory()` correctly resolves
        the absolute path of a new/empty directory.

        Mocks & Fixtures
        ----------------
        - `tmp_path`: Temporary directory for simulation setup.
        - `stub_simulation`: Provides a mock `Simulation` instance.

        Assertions
        ----------
        - The returned directory path is correctly resolved.
        """
        sim = stub_simulation
        new_dir = tmp_path / "new_simulation"

        assert sim._validate_simulation_directory(new_dir) == new_dir.resolve()

    def test_validate_simulation_directory_existing_non_empty_directory(
        self, tmp_path, stub_simulation
    ):
        """Test `_validate_simulation_directory()` with a non-empty existing directory.

        This test ensures that `_validate_simulation_directory()` raises a `FileExistsError`
        when the specified directory already exists and is not empty.

        Mocks & Fixtures
        ----------------
        - `tmp_path`: Temporary directory for simulation setup.
        - `stub_simulation`: Provides a mock `Simulation` instance.

        Assertions
        ----------
        - A `FileExistsError` is raised with a message indicating the directory is not empty.
        """
        sim = stub_simulation

        non_empty_dir = tmp_path / "existing_simulation"
        non_empty_dir.mkdir()
        (non_empty_dir / "file.txt").touch()

        with pytest.raises(
            FileExistsError, match="exists and is not an empty directory"
        ):
            sim._validate_simulation_directory(non_empty_dir)

    # Test Initialisation directly:

    def test_simulation_initialization_valid(self, fakeexternalcodebase):
        """Test valid initialization of a `Simulation` instance.

        This test ensures that `Simulation` initializes correctly when provided
        with valid input values. It also verifies that the necessary helper methods
        (`_validate_simulation_directory` and `_validate_date_range`) are called.

        Mocks & Fixtures
        ----------------
        - `patch.object(StubSimulation, "_validate_simulation_directory")`: Mocks directory validation.
        - `patch.object(StubSimulation, "_validate_date_range")`: Mocks date range validation.
<<<<<<< HEAD
=======
        - `fakeexternalcodebase`: an ExternalCodeBase instance without filesystem or network logic
>>>>>>> 2f320287

        Assertions
        ----------
        - `_validate_simulation_directory()` is called with the correct argument.
        - `_validate_date_range()` is called once.
        - The `Simulation` instance has correctly set attributes.
        """
        with (
            patch.object(
                StubSimulation, "_validate_simulation_directory"
            ) as mock_validate_dir,
            patch.object(StubSimulation, "_validate_date_range") as mock_validate_dates,
        ):
            mock_validate_dir.return_value = Path("some/dir").resolve()
            sim = StubSimulation(
                name="TestSim",
                directory="some/dir",
<<<<<<< HEAD
                codebase=FakeExternalCodeBase(),
=======
                codebase=fakeexternalcodebase,
>>>>>>> 2f320287
                discretization=Discretization(time_step=60),
                start_date="2025-01-01",
                end_date="2025-12-31",
                valid_start_date="2024-01-01",
                valid_end_date="2026-01-01",
            )

            mock_validate_dir.assert_called_once_with("some/dir")
            mock_validate_dates.assert_called_once()

            assert sim.directory == Path("some/dir").resolve()
            assert sim.start_date == datetime(2025, 1, 1)
            assert sim.end_date == datetime(2025, 12, 31)
            assert sim.valid_start_date == datetime(2024, 1, 1)
            assert sim.valid_end_date == datetime(2026, 1, 1)

    def test_simulation_uses_fallback_dates(
        self, fakeexternalcodebase, tmp_path, caplog
    ):
        """Test that missing `start_date` and `end_date` default to valid ranges.

        This test ensures that when `start_date` or `end_date` is not provided,
        `Simulation` correctly defaults them to `valid_start_date` and `valid_end_date`,
        respectively.

        Mocks & Fixtures
        ----------------
        tmp_path (pathlib.Path)
            Temporary directory for simulation setup.
        caplog (pytest.LogCaptureFixture)
            builtin fixture for capturing logged messages
        fakeexternalcodebase
            An ExternalCodeBase instance without filesystem or network logic

        Assertions
        ----------
        - The `Simulation` instance's `start_date` is set to `valid_start_date`.
        - The `Simulation` instance's `end_date` is set to `valid_end_date`.
        - A warning is logged indicating that default values are being used.
        """
        sim = StubSimulation(
            name="FallbackSim",
            directory=tmp_path,
<<<<<<< HEAD
            codebase=FakeExternalCodeBase(),
=======
            codebase=fakeexternalcodebase,
>>>>>>> 2f320287
            discretization=Discretization(time_step=60),
            valid_start_date="2025-01-01",
            valid_end_date="2025-12-31",
        )

        caplog.set_level(logging.DEBUG, logger=sim.log.name)

        assert "not provided. Defaulting to" in caplog.text
        assert sim.start_date == datetime(2025, 1, 1)
        assert sim.end_date == datetime(2025, 12, 31)

    def test_simulation_warns_if_no_valid_dates(
        self, fakeexternalcodebase, tmp_path, caplog
    ):
        """Test that a warning is issued when no valid date constraints are provided.

        This test ensures that if neither `valid_start_date` nor `valid_end_date`
        is specified, `Simulation` issues a `RuntimeWarning`, indicating that
        date validation cannot be enforced.

        Mocks & Fixtures
        ----------------
        tmp_path (pathlib.Path)
            Temporary directory for simulation setup.
        caplog (pytest.LogCaptureFixture)
            builtin fixture for capturing logged messages
        fakeexternalcodebase
            an ExternalCodeBase instance without filesystem or network logic

        Assertions
        ----------
          - A warning is logged indicating that date range validation is not possible.
        """
        sim = StubSimulation(
            name="FallbackSim",
<<<<<<< HEAD
            codebase=FakeExternalCodeBase(),
=======
            codebase=fakeexternalcodebase,
>>>>>>> 2f320287
            directory=tmp_path,
            discretization=Discretization(time_step=60),
            start_date="2025-01-01",
            end_date="2025-01-02",
        )
        caplog.set_level(logging.DEBUG, logger=sim.log.name)

        assert "Cannot enforce date range validation" in caplog.text


class TestStrAndRepr:
    """Tests for `__str__` and `__repr__` methods of `Simulation`.

    This test class verifies that the string and representation methods
    correctly format the `Simulation` instance's attributes.

    Tests
    -----
    - `test_str`: Ensures `__str__()` returns a properly formatted multi-line string
      containing simulation details, including name, directory, dates, discretization,
      and codebase information.
    - `test_repr`: Ensures `__repr__()` returns a correctly formatted string representation
      suitable for debugging, preserving all key attributes.
    """

    def test_str(self, stub_simulation):
        """Test the `__str__()` method of `Simulation`.

        This test ensures that `__str__()` produces a correctly formatted string
        representation of the `Simulation` instance, including key attributes such
        as name, directory, start and end dates, discretization settings, and
        codebase information.

        Mocks & Fixtures
        ----------------
        - `stub_simulation`: Provides a mock `Simulation` instance.

        Assertions
        ----------
        - The generated string matches the expected multi-line formatted output.
        """
        sim = stub_simulation
        sim.exe_path = sim.directory
        sim_dir = sim.directory
        expected_str = f"""\
StubSimulation
--------------
Name: TestSim
Directory: {sim_dir.resolve()}
Start date: 2025-01-01 00:00:00
End date: 2025-12-31 00:00:00
Valid start date: 2024-01-01 00:00:00
Valid end date: 2026-01-01 00:00:00

Discretization: Discretization(time_step = 60)

Code:
Codebase: FakeExternalCodeBase instance (query using StubSimulation.codebase)
<<<<<<< HEAD
Runtime code: AdditionalCode instance with 2 files (query using StubSimulation.runtime_code)
Compile-time code: AdditionalCode instance with 2 files (query using StubSimulation.compile_time_code)
=======
Runtime code: AdditionalCode instance with 3 files (query using StubSimulation.runtime_code)
Compile-time code: AdditionalCode instance with 3 files (query using StubSimulation.compile_time_code)
>>>>>>> 2f320287
Is compiled: True
Executable path: {sim_dir}"""

        assert sim.__str__() == expected_str

    def test_repr(self, stub_simulation):
        """Test the `__repr__()` method of `Simulation`.

        This test ensures that `__repr__()` returns a correctly formatted string
        representation suitable for debugging, preserving all key attributes
        of the `Simulation` instance.

        Mocks & Fixtures
        ----------------
        - `stub_simulation`: Provides a mock `Simulation` instance.

        Assertions
        ----------
        - The generated string matches the expected format for `repr()`.
        """
        sim = stub_simulation
        expected_repr = f"""\
StubSimulation(
name = TestSim,
directory = {sim.directory},
start_date = 2025-01-01 00:00:00,
end_date = 2025-12-31 00:00:00,
valid_start_date = 2024-01-01 00:00:00,
valid_end_date = 2026-01-01 00:00:00,
discretization = Discretization(time_step = 60),
codebase = <FakeExternalCodeBase instance>,
runtime_code = <AdditionalCode instance>,
compile_time_code = <AdditionalCode instance>)"""

        assert sim.__repr__() == expected_repr


class TestSimulationPersistence:
    """Tests for persisting and restoring `Simulation` instances.

    This test class verifies that a `Simulation` instance can be correctly
    serialized, saved, restored, and that errors are handled appropriately.

    Tests
    -----
    - `test_persist_creates_file`: Ensures `persist()` creates the expected state file.
    - `test_persist_and_restore`: Verifies that `persist()` and `restore()` correctly
      save and reload the simulation instance while maintaining its attributes.
    - `test_restore_missing_file`: Ensures `restore()` raises an error when the
      expected persisted file is missing.
    - `test_persist_raises_error_if_simulation_is_running`: Ensures `persist()`
      raises an error if the simulation is currently running.
    """

    def test_persist_creates_file(self, stub_simulation):
        """Test that `persist()` creates the expected simulation state file.

        This test verifies that calling `persist()` results in a
        `simulation_state.pkl` file in the designated directory.

        Mocks & Fixtures
        ----------------
        - `stub_simulation`: Provides a mock `Simulation` instance.

        Assertions
        ----------
        - The `simulation_state.pkl` file is successfully created in the directory.
        """
        sim = stub_simulation
<<<<<<< HEAD
=======
        sim.codebase._source = None  # Can't pickle mocked SourceData
>>>>>>> 2f320287
        sim.persist()
        assert sim.directory / "simulation_state.pkl", "Persisted file was not created."

    def test_persist_and_restore(self, stub_simulation):
        """Test that `persist()` and `restore()` correctly save and reload a
        `Simulation`.

        This test ensures that a `Simulation` instance can be serialized, stored, and
        then restored without loss of data or corruption.

        Mocks & Fixtures
        ----------------
        - `stub_simulation`: Provides a mock `Simulation` instance.

        Assertions
        ----------
        - The restored instance matches the original instance when converted to a dictionary.
        - The serialized version of the restored instance matches the original.
        """
        sim = stub_simulation
        sim.persist()
        restored_sim = StubSimulation.restore(sim.directory)
<<<<<<< HEAD

        # Ensure the restored object has the same attributes
        assert restored_sim.to_dict() == sim.to_dict(), (
            "Restored simulation does not match the original"
        )
=======
>>>>>>> 2f320287

        # Also compare serialized versions
        assert pickle.dumps(restored_sim) == pickle.dumps(sim), (
            "Serialized data mismatch after restore"
        )

    def test_restore_missing_file(self, tmp_path):
        """Test that `restore()` raises an error when the state file is missing.

        This test ensures that attempting to restore a `Simulation` instance fails
        with a `FileNotFoundError` if the `simulation_state.pkl` file is not present.

        Mocks & Fixtures
        ----------------
        - `tmp_path`: Temporary directory for simulation setup.

        Assertions
        ----------
        - A `FileNotFoundError` is raised when calling `restore()` on a directory
          without a saved state file.
        """
        with pytest.raises(FileNotFoundError):
            StubSimulation.restore(tmp_path)

    def test_persist_raises_error_if_simulation_is_running(self, stub_simulation):
        """Test `persist()` raises an error if it is running in a local process.

        This test ensures that calling `persist()` while the simulation has an
        active `LocalProcess` execution raises a `RuntimeError`.

        Mocks & Fixtures
        ----------------
        - `stub_simulation`: Provides a mock `Simulation` instance.
        - `MagicMock(spec=LocalProcess)`: Mocks an LocalProcess with a
          running status.

        Assertions
        ----------
        - A `RuntimeError` is raised with a message indicating that persistence
          is not allowed while a local process is running.
        """
        sim = stub_simulation
        mock_handler = MagicMock(spec=LocalProcess)
        mock_handler.status = ExecutionStatus.RUNNING

        # Assign our mock execution handler to the simulation
        sim._execution_handler = mock_handler

        with pytest.raises(
            RuntimeError, match="at least one local process is currently running"
        ):
            sim.persist()


class TestSimulationRestart:
    """Tests for the `restart()` method of `Simulation`.

    This test class verifies that restarting a simulation creates a new instance
    with updated start and end dates while preserving other attributes.

    Tests
    -----
    - `test_restart_creates_new_instance`: Ensures `restart()` returns a new `Simulation` instance.
    - `test_restart_updates_start_and_end_dates`: Validates that the restarted simulation
      has the correct start and end dates.
    - `test_restart_preserves_other_attributes`: Ensures that all attributes except
      `start_date`, `end_date`, and `directory` remain unchanged.
    - `test_restart_updates_directory`: Verifies that the directory is updated to
      include the restart timestamp.
    - `test_restart_raises_error_on_invalid_new_end_date`: Ensures `restart()` raises
      an error if `new_end_date` is not a valid type.
    - `test_restart_with_string_end_date`: Checks that `restart()` correctly parses
      string representations of `new_end_date`.
    """

    def test_restart_creates_new_instance(self, stub_simulation):
        """Test that `restart()` creates a new `Simulation` instance.

        This test ensures that calling `restart()` generates a new instance of
        `Simulation` rather than modifying the existing one.

        Mocks & Fixtures
        ----------------
        - `stub_simulation`: Provides a mock `Simulation` instance.

        Assertions
        ----------
        - The restarted simulation is an instance of `StubSimulation`.
        - The restarted simulation is a new object and not the same as the original instance.
        """
        sim = stub_simulation
        new_sim = sim.restart(new_end_date="2026-06-30")

        assert isinstance(new_sim, StubSimulation), (
            "Restart did not return a new StubSimulation instance"
        )
        assert new_sim is not sim, "Restarted simulation should be a new object"

    def test_restart_updates_start_and_end_dates(self, stub_simulation):
        """Test that `restart()` correctly updates `start_date` and `end_date`.

        This test ensures that calling `restart()` sets the new simulation's
        `start_date` to the original simulation's `end_date` and updates `end_date`
        correctly.

        Mocks & Fixtures
        ----------------
        - `stub_simulation`: Provides a mock `Simulation` instance.

        Assertions
        ----------
        - The restarted simulation's `start_date` matches the original simulation's `end_date`.
        - The restarted simulation's `end_date` matches the provided `new_end_date`.
        """
        sim = stub_simulation
        new_end_date = datetime(2026, 6, 30)
        new_sim = sim.restart(new_end_date=new_end_date)
        assert new_sim.start_date == sim.end_date, (
            "Restarted simulation start_date is incorrect"
        )
        assert new_sim.end_date == new_end_date, (
            "Restarted simulation end_date does not match input"
        )

    def test_restart_preserves_other_attributes(self, stub_simulation):
        """Test that `restart()` maintains all attributes except dates and directory.

        This test ensures that calling `restart()` does not modify attributes
        such as the simulation name, discretization settings, and valid date ranges.

        Mocks & Fixtures
        ----------------
        - `stub_simulation`: Provides a mock `Simulation` instance.

        Assertions
        ----------
        - The restarted simulation's `name` remains unchanged.
        - The `discretization` settings remain identical.
        - `valid_start_date` and `valid_end_date` remain the same.
        """
        sim = stub_simulation
        new_sim = sim.restart(new_end_date="2026-06-30")

        assert new_sim.name == sim.name
        assert new_sim.discretization.__dict__ == sim.discretization.__dict__
        assert new_sim.valid_start_date == sim.valid_start_date
        assert new_sim.valid_end_date == sim.valid_end_date

    def test_restart_updates_directory(self, stub_simulation):
        """Test that `restart()` updates the simulation directory.

        This test ensures that the restarted simulation's directory is updated to a
        subdirectory of the simulation directory and includes a timestamp corresponding
        to the new simulation's start date

        Mocks & Fixtures
        ----------------
        - `stub_simulation`: Provides a mock `Simulation` instance.

        Assertions
        ----------
        - The restarted simulation's directory name includes the expected timestamp
          derived from the original simulation's `end_date`.
        """
        sim = stub_simulation
        new_sim = sim.restart(new_end_date="2026-06-30")

        expected_dir_suffix = f"RESTART_{sim.end_date.strftime('%Y%m%d_%H%M%S')}"
        assert expected_dir_suffix in str(new_sim.directory), (
            "Restart directory does not include correct timestamp"
        )

    def test_restart_raises_error_on_invalid_new_end_date(self, stub_simulation):
        """Test that `restart()` raises an error for an invalid `new_end_date`.

        This test ensures that calling `restart()` with a `new_end_date` that is
        neither a string nor a `datetime` object raises a `ValueError`.

        Mocks & Fixtures
        ----------------
        - `stub_simulation`: Provides a mock `Simulation` instance.

        Assertions
        ----------
        - A `ValueError` is raised with a message indicating that `new_end_date`
          must be a `str` or `datetime`.
        """
        sim = stub_simulation
        with pytest.raises(
            ValueError, match="Expected str or datetime for `new_end_date`"
        ):
            sim.restart(new_end_date=42)  # Invalid type

    def test_restart_with_string_end_date(self, stub_simulation):
        """Test that `restart()` correctly parses string `new_end_date`.

        This test ensures that calling `restart()` with a string representation
        of a date correctly converts it to a `datetime` object.

        Mocks & Fixtures
        ----------------
        - `stub_simulation`: Provides a mock `Simulation` instance.

        Assertions
        ----------
        - The restarted simulation's `end_date` is correctly parsed as a `datetime` object.
        - The parsed `end_date` matches the expected `datetime` value.
        """
        sim = stub_simulation
        new_sim = sim.restart(new_end_date="2026-06-30")

        assert new_sim.end_date == datetime(2026, 6, 30), (
            "Restarted simulation did not correctly parse string end_date"
        )


def test_to_dict(stub_simulation):
    """Test that `to_dict()` correctly serializes the `Simulation` instance.

    This test ensures that calling `to_dict()` returns a dictionary containing
    key/value pairs corresponding to the attributes  of the `Simulation` instance.

    Mocks & Fixtures
    ----------------
    - `stub_simulation`: Provides a mock `Simulation` instance.

    Assertions
    ----------
    - The values in the dictionary correctly match the `Simulation` instance's attributes.
    """
    sim = stub_simulation
    test_dict = sim.to_dict()

    assert test_dict["name"] == "TestSim"
    assert test_dict["discretization"] == {"time_step": 60}
    assert test_dict["codebase"]["source_repo"] == "https://github.com/test/repo.git"
    assert test_dict["codebase"]["checkout_target"] == "test_target"
<<<<<<< HEAD
    assert test_dict["runtime_code"]["location"] == str(sim.directory.parent)
    assert test_dict["runtime_code"]["files"] == ["file1", "file2"]
    assert test_dict["runtime_code"]["subdir"] == "subdir/"
    assert test_dict["runtime_code"]["checkout_target"] == "main"
    assert test_dict["compile_time_code"]["location"] == str(sim.directory.parent)
    assert test_dict["compile_time_code"]["subdir"] == "subdir/"
    assert test_dict["compile_time_code"]["files"] == ["file1", "file2"]
    assert test_dict["compile_time_code"]["checkout_target"] == "main"
=======
    assert test_dict["runtime_code"]["location"] == "/some/local/directory"
    assert test_dict["runtime_code"]["files"] == [
        "test_file_1.F",
        "test_file_2.py",
        "test_file_3.opt",
    ]
    assert test_dict["runtime_code"]["subdir"] == "some/subdirectory"
    assert test_dict["compile_time_code"]["location"] == "/some/local/directory"
    assert test_dict["compile_time_code"]["subdir"] == "some/subdirectory"
    assert test_dict["compile_time_code"]["files"] == [
        "test_file_1.F",
        "test_file_2.py",
        "test_file_3.opt",
    ]
>>>>>>> 2f320287
    assert test_dict["valid_start_date"] == datetime(2024, 1, 1, 0, 0)
    assert test_dict["valid_end_date"] == datetime(2026, 1, 1, 0, 0)<|MERGE_RESOLUTION|>--- conflicted
+++ resolved
@@ -10,10 +10,6 @@
 from cstar.execution.handler import ExecutionStatus
 from cstar.execution.local_process import LocalProcess
 from cstar.tests.unit_tests.fake_abc_subclasses import (
-<<<<<<< HEAD
-    FakeExternalCodeBase,
-=======
->>>>>>> 2f320287
     StubSimulation,
 )
 
@@ -188,11 +184,7 @@
             StubSimulation(
                 name="InvalidSim",
                 directory=tmp_path,
-<<<<<<< HEAD
-                codebase=FakeExternalCodeBase(),
-=======
                 codebase=fakeexternalcodebase,
->>>>>>> 2f320287
                 discretization=Discretization(time_step=60),
                 start_date="2023-12-31",  # Too early
                 end_date="2025-12-31",
@@ -223,11 +215,7 @@
             StubSimulation(
                 name="InvalidSim",
                 directory=tmp_path,
-<<<<<<< HEAD
-                codebase=FakeExternalCodeBase(),
-=======
                 codebase=fakeexternalcodebase,
->>>>>>> 2f320287
                 discretization=Discretization(time_step=60),
                 start_date="2025-01-01",
                 end_date="2026-02-01",  # Too late
@@ -256,11 +244,7 @@
             StubSimulation(
                 name="InvalidSim",
                 directory=tmp_path,
-<<<<<<< HEAD
-                codebase=FakeExternalCodeBase(),
-=======
                 codebase=fakeexternalcodebase,
->>>>>>> 2f320287
                 discretization=Discretization(time_step=60),
                 start_date="2025-12-31",
                 end_date="2025-01-01",
@@ -332,10 +316,7 @@
         ----------------
         - `patch.object(StubSimulation, "_validate_simulation_directory")`: Mocks directory validation.
         - `patch.object(StubSimulation, "_validate_date_range")`: Mocks date range validation.
-<<<<<<< HEAD
-=======
         - `fakeexternalcodebase`: an ExternalCodeBase instance without filesystem or network logic
->>>>>>> 2f320287
 
         Assertions
         ----------
@@ -353,11 +334,7 @@
             sim = StubSimulation(
                 name="TestSim",
                 directory="some/dir",
-<<<<<<< HEAD
-                codebase=FakeExternalCodeBase(),
-=======
                 codebase=fakeexternalcodebase,
->>>>>>> 2f320287
                 discretization=Discretization(time_step=60),
                 start_date="2025-01-01",
                 end_date="2025-12-31",
@@ -401,11 +378,7 @@
         sim = StubSimulation(
             name="FallbackSim",
             directory=tmp_path,
-<<<<<<< HEAD
-            codebase=FakeExternalCodeBase(),
-=======
             codebase=fakeexternalcodebase,
->>>>>>> 2f320287
             discretization=Discretization(time_step=60),
             valid_start_date="2025-01-01",
             valid_end_date="2025-12-31",
@@ -441,11 +414,7 @@
         """
         sim = StubSimulation(
             name="FallbackSim",
-<<<<<<< HEAD
-            codebase=FakeExternalCodeBase(),
-=======
             codebase=fakeexternalcodebase,
->>>>>>> 2f320287
             directory=tmp_path,
             discretization=Discretization(time_step=60),
             start_date="2025-01-01",
@@ -504,13 +473,8 @@
 
 Code:
 Codebase: FakeExternalCodeBase instance (query using StubSimulation.codebase)
-<<<<<<< HEAD
-Runtime code: AdditionalCode instance with 2 files (query using StubSimulation.runtime_code)
-Compile-time code: AdditionalCode instance with 2 files (query using StubSimulation.compile_time_code)
-=======
 Runtime code: AdditionalCode instance with 3 files (query using StubSimulation.runtime_code)
 Compile-time code: AdditionalCode instance with 3 files (query using StubSimulation.compile_time_code)
->>>>>>> 2f320287
 Is compiled: True
 Executable path: {sim_dir}"""
 
@@ -580,10 +544,7 @@
         - The `simulation_state.pkl` file is successfully created in the directory.
         """
         sim = stub_simulation
-<<<<<<< HEAD
-=======
         sim.codebase._source = None  # Can't pickle mocked SourceData
->>>>>>> 2f320287
         sim.persist()
         assert sim.directory / "simulation_state.pkl", "Persisted file was not created."
 
@@ -606,14 +567,6 @@
         sim = stub_simulation
         sim.persist()
         restored_sim = StubSimulation.restore(sim.directory)
-<<<<<<< HEAD
-
-        # Ensure the restored object has the same attributes
-        assert restored_sim.to_dict() == sim.to_dict(), (
-            "Restored simulation does not match the original"
-        )
-=======
->>>>>>> 2f320287
 
         # Also compare serialized versions
         assert pickle.dumps(restored_sim) == pickle.dumps(sim), (
@@ -851,16 +804,6 @@
     assert test_dict["discretization"] == {"time_step": 60}
     assert test_dict["codebase"]["source_repo"] == "https://github.com/test/repo.git"
     assert test_dict["codebase"]["checkout_target"] == "test_target"
-<<<<<<< HEAD
-    assert test_dict["runtime_code"]["location"] == str(sim.directory.parent)
-    assert test_dict["runtime_code"]["files"] == ["file1", "file2"]
-    assert test_dict["runtime_code"]["subdir"] == "subdir/"
-    assert test_dict["runtime_code"]["checkout_target"] == "main"
-    assert test_dict["compile_time_code"]["location"] == str(sim.directory.parent)
-    assert test_dict["compile_time_code"]["subdir"] == "subdir/"
-    assert test_dict["compile_time_code"]["files"] == ["file1", "file2"]
-    assert test_dict["compile_time_code"]["checkout_target"] == "main"
-=======
     assert test_dict["runtime_code"]["location"] == "/some/local/directory"
     assert test_dict["runtime_code"]["files"] == [
         "test_file_1.F",
@@ -875,6 +818,5 @@
         "test_file_2.py",
         "test_file_3.opt",
     ]
->>>>>>> 2f320287
     assert test_dict["valid_start_date"] == datetime(2024, 1, 1, 0, 0)
     assert test_dict["valid_end_date"] == datetime(2026, 1, 1, 0, 0)