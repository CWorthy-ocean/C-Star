import pathlib
import subprocess
import unittest.mock as mock

import dotenv
import pytest

import cstar
from cstar.marbl.external_codebase import MARBLExternalCodeBase
from cstar.system.manager import cstar_sysmgr


class TestMARBLExternalCodeBaseInit:
    """Test initialization of MARBLExternalCodeBase"""

    @mock.patch(
        "cstar.marbl.external_codebase.MARBLExternalCodeBase.is_configured",
        new_callable=mock.PropertyMock,
        return_value=False,
    )
    @mock.patch("cstar.base.external_codebase.SourceData.__init__")
    def test_init_with_args(self, mock_source_init, mock_is_configured):
        """Test Initialization with provided source_repo and checkout_target args

        Asserts SourceData is instantiated with the correct parameters.
        """
        mock_source_init.return_value = None  # __init__ should return None

        source_repo = "https://github.com/dafyddstephenson/MARBL.git"
        checkout_target = "main"

        MARBLExternalCodeBase(source_repo=source_repo, checkout_target=checkout_target)

        mock_source_init.assert_called_once_with(
            location=source_repo, identifier=checkout_target
        )

    @mock.patch(
        "cstar.marbl.external_codebase.MARBLExternalCodeBase.is_configured",
        new_callable=mock.PropertyMock,
        return_value=False,
    )
    @mock.patch("cstar.base.external_codebase.SourceData.__init__")
    def test_init_without_args(self, mock_source_init, mock_is_configured):
        """Test that the defaults are set correctly if MARBLExternalCodeBase initialized
        without args.
        """
        mock_source_init.return_value = None
        marbl_codebase = MARBLExternalCodeBase()

        mock_source_init.assert_called_once_with(
            location=marbl_codebase._default_source_repo,
            identifier=marbl_codebase._default_checkout_target,
        )
        assert (
            marbl_codebase._default_source_repo
            == "https://github.com/marbl-ecosys/MARBL.git"
        )

        assert marbl_codebase._default_checkout_target == "marbl0.45.0"
        assert marbl_codebase.root_env_var == "MARBL_ROOT"


class TestMARBLExternalCodeBaseConfigure:
    def test_configure_success(
        self,
        marblexternalcodebase_staged,
        dotenv_path: pathlib.Path,
        marbl_path: pathlib.Path,
    ):
<<<<<<< HEAD
        """Test that the get method succeeds when subprocess calls succeed."""
        # Setup:
        ## Mock success of calls to subprocess.run:
        self.mock_subprocess_run.return_value.returncode = 0

        key = self.marbl_codebase.expected_env_var
        value = str(marbl_path)

        # Test
        ## Call the get method
        self.marbl_codebase.get(target=marbl_path)

        # Assertions:
        ## Check environment variables
        assert os.environ[key] == str(value)

        ## Check that _clone_and_checkout was (mock) called correctly
        self.mock_clone_and_checkout.assert_called_once_with(
            source_repo=self.marbl_codebase.source_repo,
            local_path=marbl_path,
            checkout_target=self.marbl_codebase.checkout_target,
        )

        ## Check that environment was updated correctly
        actual_value = dotenv.get_key(dotenv_path, key)
        assert actual_value == value

        self.mock_subprocess_run.assert_called_once_with(
            f"make {cstar_sysmgr.environment.compiler} USEMPI=TRUE",
            cwd=marbl_path / "src",
            capture_output=True,
            text=True,
            shell=True,
        )

    def test_make_failure(self, tmp_path):
        """Test that the get method raises an error when 'make' fails."""
        ## There are two subprocess calls, we'd like one fail, one pass:

        self.mock_subprocess_run.side_effect = [
            mock.Mock(returncode=1, stderr="Mocked MARBL Compilation Failure"),
=======
        """Test that the _configure method succeeds when subprocess calls succeed."""
        mecb = marblexternalcodebase_staged
        # marbl_path = tmp_path
        with mock.patch.object(
            cstar.marbl.external_codebase, "_run_cmd"
        ) as mock_run_cmd:
            mock_run_cmd.return_value.returncode = 0
            mecb._configure()

        ## Check that environment was updated correctly
        actual_value = dotenv.get_key(dotenv_path, mecb.root_env_var)
        assert actual_value == str(mecb.working_copy.path)

        mock_run_cmd.assert_called_once_with(
            f"make {cstar_sysmgr.environment.compiler} USEMPI=TRUE",
            cwd=marbl_path / "src",
            msg_pre="Compiling MARBL...",
            msg_post=f"MARBL successfully installed at {marbl_path}",
            msg_err="Error when compiling MARBL.",
            raise_on_error=True,
        )

    @mock.patch("cstar.base.utils.subprocess.run")
    def test_make_failure(
        self,
        mock_subprocess,
        marblexternalcodebase_staged,
        tmp_path,
        dotenv_path,
    ):
        """Test that the _configure method raises an error when 'make' fails."""
        mock_subprocess.side_effect = [
            subprocess.CompletedProcess(
                args=["make"],
                returncode=1,
                stdout="",
                stderr="Mocked MARBL Compilation Failure",
            )
>>>>>>> e0a5988d
        ]
        mecb = marblexternalcodebase_staged

        # Test
        with pytest.raises(
            RuntimeError,
            match=(
                "Error when compiling MARBL. Return Code: `1`. STDERR:\n"
                "Mocked MARBL Compilation Failure"
<<<<<<< HEAD
=======
            ),
        ):
            mecb._configure()

    def test_is_configured_when_configured(
        self,
        marblexternalcodebase_staged,
        tmp_path,
        dotenv_path,
    ):
        """Tests that the `is_configured` property is True when all conditions met.

        Conditions:
        - environment variable is defined
        - local repository clone is clean
        - lib file exists
        - inc dir is populated
        """
        with (
            mock.patch(
                "cstar.system.environment.CStarEnvironment.environment_variables",
                new_callable=mock.PropertyMock,
                return_value={"MARBL_ROOT": tmp_path},
            ),
            mock.patch(
                "cstar.marbl.external_codebase._check_local_repo_changed_from_remote",
                return_value=False,
            ),
            mock.patch("pathlib.Path.exists", return_value=True),
            mock.patch(
                "pathlib.Path.iterdir", return_value=["fake", "files", "in", "dir"]
            ),
        ):
            assert marblexternalcodebase_staged.is_configured

    @pytest.mark.parametrize(
        "env_var_defined, repo_changed, lib_exists, inc_dir_contents, expected",
        [
            # 1. Missing MARBL_ROOT
            (False, False, True, ["fake", "filelist"], False),
            # 2. Repo has changed
            (True, True, True, ["fake", "filelist"], False),
            # 3. Library file missing
            (True, False, False, ["fake", "filelist"], False),
            # 4. Include dir empty
            (True, False, True, [], False),
            # 5. Fully configured
            (True, False, True, ["fake", "filelist"], True),
        ],
    )
    def test_is_configured_variants(
        self,
        marblexternalcodebase_staged: MARBLExternalCodeBase,
        tmp_path: pathlib.Path,
        env_var_defined: bool,
        repo_changed: bool,
        lib_exists: bool,
        inc_dir_contents: list[str],
        expected: bool,
    ):
        """Tests all possible combinations of conditions for `MARBLExternalCodeBase.is_configured`.

        Parameters
        ----------
        env_var_defined (bool):
            Whether the MARBL environment variable is defined
        repo_changed (bool):
            Whether the local repository clone is clean
        lib_exists (bool):
            Whether the library file for this configuration exists
        inc_dir_contents (list[str]):
            The (mocked) contents of the include directory
        expected (bool):
            The expected outcome of the property with the other parameters.
        """
        env_vars = {"MARBL_ROOT": str(tmp_path)} if env_var_defined else {}

        with (
            mock.patch(
                "cstar.system.environment.CStarEnvironment.environment_variables",
                new_callable=mock.PropertyMock,
                return_value=env_vars,
            ),
            mock.patch(
                "cstar.marbl.external_codebase._check_local_repo_changed_from_remote",
                return_value=repo_changed,
>>>>>>> e0a5988d
            ),
            mock.patch("pathlib.Path.exists", return_value=lib_exists),
            mock.patch("pathlib.Path.iterdir", return_value=inc_dir_contents),
        ):
            assert marblexternalcodebase_staged.is_configured is expected<|MERGE_RESOLUTION|>--- conflicted
+++ resolved
@@ -68,49 +68,6 @@
         dotenv_path: pathlib.Path,
         marbl_path: pathlib.Path,
     ):
-<<<<<<< HEAD
-        """Test that the get method succeeds when subprocess calls succeed."""
-        # Setup:
-        ## Mock success of calls to subprocess.run:
-        self.mock_subprocess_run.return_value.returncode = 0
-
-        key = self.marbl_codebase.expected_env_var
-        value = str(marbl_path)
-
-        # Test
-        ## Call the get method
-        self.marbl_codebase.get(target=marbl_path)
-
-        # Assertions:
-        ## Check environment variables
-        assert os.environ[key] == str(value)
-
-        ## Check that _clone_and_checkout was (mock) called correctly
-        self.mock_clone_and_checkout.assert_called_once_with(
-            source_repo=self.marbl_codebase.source_repo,
-            local_path=marbl_path,
-            checkout_target=self.marbl_codebase.checkout_target,
-        )
-
-        ## Check that environment was updated correctly
-        actual_value = dotenv.get_key(dotenv_path, key)
-        assert actual_value == value
-
-        self.mock_subprocess_run.assert_called_once_with(
-            f"make {cstar_sysmgr.environment.compiler} USEMPI=TRUE",
-            cwd=marbl_path / "src",
-            capture_output=True,
-            text=True,
-            shell=True,
-        )
-
-    def test_make_failure(self, tmp_path):
-        """Test that the get method raises an error when 'make' fails."""
-        ## There are two subprocess calls, we'd like one fail, one pass:
-
-        self.mock_subprocess_run.side_effect = [
-            mock.Mock(returncode=1, stderr="Mocked MARBL Compilation Failure"),
-=======
         """Test that the _configure method succeeds when subprocess calls succeed."""
         mecb = marblexternalcodebase_staged
         # marbl_path = tmp_path
@@ -149,7 +106,6 @@
                 stdout="",
                 stderr="Mocked MARBL Compilation Failure",
             )
->>>>>>> e0a5988d
         ]
         mecb = marblexternalcodebase_staged
 
@@ -159,8 +115,6 @@
             match=(
                 "Error when compiling MARBL. Return Code: `1`. STDERR:\n"
                 "Mocked MARBL Compilation Failure"
-<<<<<<< HEAD
-=======
             ),
         ):
             mecb._configure()
@@ -247,7 +201,6 @@
             mock.patch(
                 "cstar.marbl.external_codebase._check_local_repo_changed_from_remote",
                 return_value=repo_changed,
->>>>>>> e0a5988d
             ),
             mock.patch("pathlib.Path.exists", return_value=lib_exists),
             mock.patch("pathlib.Path.iterdir", return_value=inc_dir_contents),
