--- conflicted
+++ resolved
@@ -13,77 +13,6 @@
 class TestMARBLExternalCodeBaseInit:
     """Test initialization of MARBLExternalCodeBase"""
 
-<<<<<<< HEAD
-    def test_init_with_args(self):
-        """Test that MARBLExternalCodeBase is initialized correctly with user args"""
-        source_repo = "https://github.com/dafyddstephenson/MARBL.git"
-        checkout_target = "main"
-        marbl_codebase = MARBLExternalCodeBase(
-            source_repo=source_repo, checkout_target=checkout_target
-        )
-        assert marbl_codebase.source_repo == source_repo
-        assert marbl_codebase.checkout_target == checkout_target
-        assert (
-            marbl_codebase.default_source_repo
-            == "https://github.com/marbl-ecosys/MARBL.git"
-        )
-        assert marbl_codebase.default_checkout_target == "marbl0.45.0"
-        assert marbl_codebase.expected_env_var == "MARBL_ROOT"
-
-    def test_init_without_args(self):
-        """Test that the defaults are set correctly if MARBLExternalCodeBase initialized
-        without args.
-        """
-        marbl_codebase = MARBLExternalCodeBase()
-        assert marbl_codebase.source_repo == marbl_codebase.default_source_repo
-        assert marbl_codebase.checkout_target == marbl_codebase.default_checkout_target
-
-
-class TestMARBLExternalCodeBaseGet:
-    """Test cases for the `get` method of `MARBLExternalCodeBase`.
-
-    Tests
-    -----
-    test_get_success
-        Ensures that `get` completes successfully, setting environment variables and
-        calling necessary methods when subprocess calls succeed.
-    test_make_failure
-        Verifies that `get` raises an error with a descriptive message when the
-        `make` command fails during installation.
-
-    Fixtures
-    --------
-    tmp_path : pathlib.Path
-        Supplies a temporary directory for isolated file operations during testing.
-
-    Mocks
-    -----
-    mock_subprocess_run : MagicMock
-        Mocks `subprocess.run` to simulate `make` commands and other shell operations.
-    mock_clone_and_checkout : MagicMock
-        Mocks `_clone_and_checkout` to simulate repository cloning and checkout.
-    env_patch : MagicMock
-        Mocks `os.environ` to control environment variables during tests.
-    """
-
-    def setup_method(self):
-        """Common setup before each test method."""
-        # Mock subprocess and _clone_and_checkout
-        self.mock_subprocess_run = mock.patch("subprocess.run").start()
-        self.mock_clone_and_checkout = mock.patch(
-            "cstar.marbl.external_codebase._clone_and_checkout"
-        ).start()
-        self.marbl_codebase = MARBLExternalCodeBase()
-        # Clear environment variables
-        self.env_patch = mock.patch.dict(os.environ, {}, clear=True)
-        self.env_patch.start()
-
-    def teardown_method(self):
-        """Common teardown after each test method."""
-        mock.patch.stopall()
-
-    def test_get_success(
-=======
     @mock.patch(
         "cstar.marbl.external_codebase.MARBLExternalCodeBase.is_configured",
         new_callable=mock.PropertyMock,
@@ -134,61 +63,11 @@
 
 class TestMARBLExternalCodeBaseConfigure:
     def test_configure_success(
->>>>>>> 2f320287
         self,
         marblexternalcodebase_staged,
         dotenv_path: pathlib.Path,
         marbl_path: pathlib.Path,
     ):
-<<<<<<< HEAD
-        """Test that the get method succeeds when subprocess calls succeed."""
-        # Setup:
-        ## Mock success of calls to subprocess.run:
-        self.mock_subprocess_run.return_value.returncode = 0
-
-        key = self.marbl_codebase.expected_env_var
-        value = str(marbl_path)
-
-        with mock.patch(
-            "cstar.system.environment.CStarEnvironment.user_env_path",
-            new_callable=mock.PropertyMock,
-            return_value=dotenv_path,
-        ):
-            # Test
-            ## Call the get method
-            self.marbl_codebase.get(target=marbl_path)
-
-            # Assertions:
-            ## Check environment variables
-            assert os.environ[key] == str(value)
-
-            ## Check that _clone_and_checkout was (mock) called correctly
-            self.mock_clone_and_checkout.assert_called_once_with(
-                source_repo=self.marbl_codebase.source_repo,
-                local_path=marbl_path,
-                checkout_target=self.marbl_codebase.checkout_target,
-            )
-
-            ## Check that environment was updated correctly
-            actual_value = dotenv.get_key(dotenv_path, key)
-            assert actual_value == value
-
-            self.mock_subprocess_run.assert_called_once_with(
-                f"make {cstar_sysmgr.environment.compiler} USEMPI=TRUE",
-                cwd=marbl_path / "src",
-                capture_output=True,
-                text=True,
-                shell=True,
-            )
-
-    def test_make_failure(self, tmp_path):
-        """Test that the get method raises an error when 'make' fails."""
-        ## There are two subprocess calls, we'd like one fail, one pass:
-        dotenv_path = tmp_path / ".cstar.env"
-
-        self.mock_subprocess_run.side_effect = [
-            mock.Mock(returncode=1, stderr="Mocked MARBL Compilation Failure"),
-=======
         """Test that the _configure method succeeds when subprocess calls succeed."""
         mecb = marblexternalcodebase_staged
         # marbl_path = tmp_path
@@ -227,7 +106,6 @@
                 stdout="",
                 stderr="Mocked MARBL Compilation Failure",
             )
->>>>>>> 2f320287
         ]
         mecb = marblexternalcodebase_staged
 
@@ -321,20 +199,10 @@
                 return_value=env_vars,
             ),
             mock.patch(
-<<<<<<< HEAD
-                "cstar.system.environment.CStarEnvironment.user_env_path",
-                new_callable=mock.PropertyMock,
-                return_value=dotenv_path,
-=======
                 "cstar.marbl.external_codebase._check_local_repo_changed_from_remote",
                 return_value=repo_changed,
->>>>>>> 2f320287
             ),
             mock.patch("pathlib.Path.exists", return_value=lib_exists),
             mock.patch("pathlib.Path.iterdir", return_value=inc_dir_contents),
         ):
-<<<<<<< HEAD
-            self.marbl_codebase.get(target=tmp_path)
-=======
-            assert marblexternalcodebase_staged.is_configured is expected
->>>>>>> 2f320287
+            assert marblexternalcodebase_staged.is_configured is expected