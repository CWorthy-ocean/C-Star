--- conflicted
+++ resolved
@@ -58,49 +58,9 @@
     }
 
 
-<<<<<<< HEAD
 @pytest.fixture
 def sim_runner(
     blueprint_path: Path,
-=======
-def test_create_parser_help() -> None:
-    """Verify that a help argument is present in the parser."""
-    parser = create_parser()
-
-    # no help argument present
-    with pytest.raises(ValueError):  # noqa: PT011
-        _ = parser.parse_args(["--help"])
-
-
-@pytest.fixture
-def blueprint_path(stub_romssimulation: ROMSSimulation, tmp_path: Path) -> Path:
-    """Fixture that creates and returns a blueprint yaml for a  SimulationRunner.
-
-    Parameters
-    ----------
-    stub_romssimulation: ROMSSimulation
-        An instance of ROMSSimulation to be used for the test and the path
-        to a temporary directory where the simulatoin resources are stored.
-    tmp_path : Path
-        A temporary path to store the blueprint file.
-
-    Returns
-    -------
-    Path
-        The path to the created blueprint yaml file.
-    """
-    simulation = stub_romssimulation
-
-    blueprint_path = tmp_path / "blueprint.yaml"
-    simulation.to_blueprint(str(blueprint_path))
-
-    return blueprint_path
-
-
-@pytest.fixture
-def sim_runner(
-    stub_romssimulation: ROMSSimulation,
->>>>>>> e0a5988d
     tmp_path: Path,
 ) -> SimulationRunner:
     """Fixture to create a SimulationRunner instance.
@@ -118,10 +78,6 @@
     SimulationRunner
         An initialized instance of SimulationRunner, configured via blueprint.
     """
-<<<<<<< HEAD
-=======
-    simulation = stub_romssimulation
->>>>>>> e0a5988d
     output_path = tmp_path / "output"
 
     request = BlueprintRequest(
@@ -138,19 +94,12 @@
         name="test_simulation_runner",
     )
     job_config = JobConfig()
-<<<<<<< HEAD
     sim = SimulationRunner(request, service_config, job_config)
     sim._output_root = output_path  # type: ignore[misc]
     sim._output_dir = output_path / sim._output_dir.name  # type: ignore[misc]
     sim._simulation.directory = sim._output_dir
 
     return sim
-=======
-    with mock.patch.object(
-        cstar.roms.simulation.ROMSSimulation, "from_blueprint", return_value=simulation
-    ):
-        return SimulationRunner(request, service_config, job_config)
->>>>>>> e0a5988d
 
 
 def test_create_parser_happy_path() -> None:
@@ -390,11 +339,6 @@
 def test_start_runner(
     blueprint_path: Path,
     tmp_path: Path,
-<<<<<<< HEAD
-=======
-    stub_romssimulation: ROMSSimulation,
-    patch_romssimulation_init_sourcedata,
->>>>>>> e0a5988d
 ) -> None:
     """Test creating a SimulationRunner and starting it.
 
@@ -404,18 +348,7 @@
         The path to the blueprint yaml file created by the fixture.
     tmp_path : Path
         A temporary path to store simulation output and logs
-<<<<<<< HEAD
-    """
-=======
-    stub_romssimulation: ROMSSimulation
-        An instance of ROMSSimulation to be used for the test and the path
-        to a temporary directory where the simulation resources are stored.
-    """
-    output_dir = tmp_path / "output"
-    # load the simulation to simplify getting the start and end dates
-    og_sim = stub_romssimulation
-
->>>>>>> e0a5988d
+    """
     request = BlueprintRequest(
         str(blueprint_path),
     )
@@ -1209,11 +1142,7 @@
 )
 @pytest.mark.asyncio
 async def test_runner_setup_stage(
-<<<<<<< HEAD
     blueprint_path: Path,
-=======
-    stub_romssimulation: ROMSSimulation,
->>>>>>> e0a5988d
     tmp_path: Path,
     setup: bool,
     build: bool,
@@ -1243,15 +1172,6 @@
     mock_simulation = mock.Mock(spec=Simulation)
     mock_prep_fs = mock.Mock()
 
-<<<<<<< HEAD
-=======
-    # Use the fixture simulation to create a blueprint
-    simulation = stub_romssimulation
-    output_path = tmp_path / "output"
-    bp_path = tmp_path / "blueprint.yaml"
-    simulation.to_blueprint(str(bp_path))
-
->>>>>>> e0a5988d
     stages = []
     if setup:
         stages.append(SimulationStages.SETUP)
@@ -1348,11 +1268,7 @@
 
 @pytest.mark.asyncio
 async def test_worker_main_exec(
-<<<<<<< HEAD
     blueprint_path: Path,
-=======
-    stub_romssimulation: ROMSSimulation,
->>>>>>> e0a5988d
     tmp_path: Path,
 ) -> None:
     """Test the main entrypoint of the worker service.
@@ -1362,15 +1278,6 @@
     """
     mock_execute = mock.AsyncMock(return_code=0)
 
-<<<<<<< HEAD
-=======
-    simulation = stub_romssimulation
-    output_path = tmp_path / "output"
-    bp_path = tmp_path / "blueprint.yaml"
-
-    simulation.to_blueprint(str(bp_path))
-
->>>>>>> e0a5988d
     args = [
         "--blueprint-uri",
         str(blueprint_path),
@@ -1411,11 +1318,7 @@
 @pytest.mark.parametrize("exception_type", [CstarError, BlueprintError, Exception])
 @pytest.mark.asyncio
 async def test_worker_main_cstar_error(
-<<<<<<< HEAD
     blueprint_path: Path,
-=======
-    stub_romssimulation: ROMSSimulation,
->>>>>>> e0a5988d
     tmp_path: Path,
     exception_type: type[Exception],
 ) -> None:
@@ -1426,15 +1329,6 @@
     """
     mock_execute = mock.AsyncMock(side_effect=exception_type("Mock error"))
 
-<<<<<<< HEAD
-=======
-    simulation = stub_romssimulation
-    output_path = tmp_path / "output"
-    bp_path = tmp_path / "blueprint.yaml"
-
-    simulation.to_blueprint(str(bp_path))
-
->>>>>>> e0a5988d
     args = [
         "--blueprint-uri",
         str(blueprint_path),
