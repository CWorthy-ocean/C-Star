import functools
import logging
from collections.abc import Callable, Generator
from contextlib import AbstractContextManager, contextmanager
from datetime import datetime
from pathlib import Path
from typing import Any
from unittest import mock

import dotenv
import numpy as np
import pytest

from cstar.base import AdditionalCode, Discretization, ExternalCodeBase, InputDataset
from cstar.base.gitutils import git_location_to_raw
from cstar.base.log import get_logger
from cstar.io.constants import SourceClassification
from cstar.io.retriever import Retriever
from cstar.io.source_data import SourceData, SourceDataCollection, _SourceInspector
from cstar.io.staged_data import (
    StagedData,
    StagedDataCollection,
    StagedFile,
    StagedRepository,
)
from cstar.io.stager import Stager
from cstar.marbl import MARBLExternalCodeBase
from cstar.tests.unit_tests.fake_abc_subclasses import (
    FakeExternalCodeBase,
    FakeInputDataset,
    StubSimulation,
)


@pytest.fixture
def blueprint_path() -> Path:
    """Fixture that creates and returns a blueprint yaml location.

    Returns
    -------
    Path
        The path to the valid, complete blueprint yaml file.
    """
    tests_root = Path(__file__).parent.parent
    bp_path = (
        tests_root / "integration_tests" / "blueprints" / "blueprint_complete.yaml"
    )
    return bp_path


################################################################################
# SourceData
################################################################################


class MockStager(Stager):
    """Mock subclass of Stager to skip any staging and retrieval logic.

    `stage` returns a MockStagedData instance
    """

    @property
    def retriever(self):
        if not hasattr(self, "_retriever"):
            self._retriever = mock.Mock(spec=Retriever)
        return self._retriever

    def stage(self, target_dir: Path):
        return MockStagedData(
            source=self.source, path=target_dir / self.source.basename
        )


class MockRetriever(Retriever):
    def read(self, bytes_to_have_read: bytes = b"fake_bytes") -> bytes:
        return bytes_to_have_read

    def _save(self, path_to_have_saved_to) -> Path:
        return path_to_have_saved_to


class MockStagedData(StagedData):
    """Mock subclass of StagedData to skip any filesystem and network logic.

    Can be initialized with 'mock_changed_from_source' param to set the value of
    the 'changed_from_source' property
    """

    def __init__(
        self, source: "SourceData", path: "Path", mock_changed_from_source: bool = False
    ):
        super().__init__(source, path)
        self._mock_changed_from_source = mock_changed_from_source

    @property
    def changed_from_source(self) -> bool:
        return self._mock_changed_from_source

    def unstage(self):
        pass

    def reset(self):
        pass


class MockSourceInspector(_SourceInspector):
    """Mock subclass of _SourceInspector to skip any classification logic.

    Tests can initialize with 'classification' parameter to set the desired classification manually.
    """

    def __init__(
        self, location: str | Path, classification: SourceClassification | None = None
    ):
        self._location = str(location)
        # Specifically for this mock, user chooses classification
        self._source_type = classification.value.source_type if classification else None
        self._location_type = (
            classification.value.location_type if classification else None
        )
        self._file_encoding = (
            classification.value.file_encoding if classification else None
        )


class MockSourceData(SourceData):
    """Mock subclass of SourceData to skip any filesystem or network logic.

    Tests can provide 'classification' parameter to set desired classification manually.
    """

    def __init__(
        self,
        location: str | Path,
        identifier: str | None = None,
        # Specifically for this mock, user chooses classification
        classification: SourceClassification = SourceClassification.LOCAL_TEXT_FILE,
    ):
        self._location = str(location)
        self._identifier = identifier

        self._classification = classification

        self._stager = MockStager(source=self)
        self._retriever = MockRetriever(source=self)


@pytest.fixture
def mocksourcedata_factory() -> Callable[
    [SourceClassification, str | Path, str | None], MockSourceData
]:
    """
    Fixture that returns a MockSourceData instance with chosen attributes

    Parameters
    ----------
    classification (SourceClassification):
        The desired classification to be set manually, avoiding complex classification logic
    location (str or Path):
        The desired location attribute associated with the mock data source
    identifier (str, default None)
        The desired identifier attribute associated with the mock data source

    Returns
    -------
    MockSourceData
        A populated SourceData subclass with the specified characteristics
    """

    def factory(
        classification: SourceClassification,
        location: str | Path,
        identifier: str | None = None,
    ) -> MockSourceData:
        instance = MockSourceData(
            classification=classification,
            location=location,
            identifier=identifier,
        )
        return instance

    return factory


@pytest.fixture
def mocksourcedata_remote_repo() -> Callable[[str, str], MockSourceData]:
    """Fixture to create a MockSourceData instance with remote repository-like characteristics

    Parameters
    ----------
    location, str, optional:
        The desired location associated with this MockSourceData
    identifier, optional:
        The desired identifier associated with this MockSourceData

    """

    def _create(location="https://github.com/test/repo.git", identifier="test_target"):
        return MockSourceData(
            classification=SourceClassification.REMOTE_REPOSITORY,
            location=location,
            identifier=identifier,
        )

    return _create


@pytest.fixture
def mocksourcedata_local_file() -> Callable[[str, str], MockSourceData]:
    """Fixture to create a MockSourceData instance with local-path-like characteristics

    Parameters
    ----------
    location, str, optional:
        The desired location associated with this MockSourceData
    identifier, optional:
        The desired identifier associated with this MockSourceData
    """

    def _create(
        location="some/local/source/path/local_file.nc", identifier="test_target"
    ):
        return MockSourceData(
            classification=SourceClassification.LOCAL_BINARY_FILE,
            location=location,
            identifier=identifier,
        )

    return _create


@pytest.fixture
def mocksourcedata_local_text_file() -> Callable[[str, str], MockSourceData]:
    """Fixture to create a MockSourceData instance with local-textfile-like characteristics

    Parameters
    ----------
    location, str, optional:
        The desired location associated with this MockSourceData
    identifier, optional:
        The desired identifier associated with this MockSourceData
    """

    def _create(
        location="some/local/source/path/local_file.yaml", identifier="test_target"
    ):
        return MockSourceData(
            classification=SourceClassification.LOCAL_TEXT_FILE,
            location=location,
            identifier=identifier,
        )

    return _create


@pytest.fixture
def mocksourcedata_remote_file() -> Callable[[str, str], MockSourceData]:
    """Fixture to create a MockSourceData instance with remote-binary-file-like characteristics

    Parameters
    ----------
    location, str, optional:
        The desired location associated with this MockSourceData
    identifier, optional:
        The desired identifier associated with this MockSourceData
    """

    def _create(location="http://example.com/remote_file.nc", identifier="abc123"):
        return MockSourceData(
            classification=SourceClassification.REMOTE_BINARY_FILE,
            location=location,
            identifier=identifier,
        )

    return _create


@pytest.fixture
def mocksourcedata_remote_text_file() -> Callable[[str, str], MockSourceData]:
    """Fixture to create a MockSourceData instance with remote textfile-like characteristics

    Parameters
    ----------
    location, str, optional:
        The desired location associated with this MockSourceData
    identifier, optional:
        The desired identifier associated with this MockSourceData
    """

    def _create(location="http://example.com/remote_file.yaml", identifier="abc123"):
        return MockSourceData(
            classification=SourceClassification.REMOTE_TEXT_FILE,
            location=location,
            identifier=identifier,
        )

    return _create


@pytest.fixture
def mock_sourcedatacollection() -> Callable[[str, str], SourceDataCollection]:
    """Factory fixture to create a MockSourceDataCollection instance with user-supplied classification.

    Parameters
    ----------
    locations, list[str], optional:
        The desired locations associated with each SourceData in the collection
    identifiers, list[str], optional:
        The desired identifiers associated with each SourceData in the collection
    classification, SourceClassification, optional:
        The desired classification this SourceDataCollection should assume
    """
    default_location = "http://example.com/"
    default_locations = [
        default_location + "remote_file_0.nc",
        default_location + "remote_file_1.nc",
    ]
    default_identifiers = ["test_target0", "test_target1"]
    default_classification = SourceClassification.REMOTE_BINARY_FILE

    def _create(
        locations=default_locations,
        identifiers=default_identifiers,
        classification=default_classification,
    ):
        source_data_instances = []
        for i in range(len(locations)):
            identifier = identifiers[i] if identifiers else None
            source_data_instances.append(
                MockSourceData(
                    classification=classification,
                    location=locations[i],
                    identifier=identifier,
                )
            )

        return SourceDataCollection(sources=source_data_instances)

    return _create


################################################################################
# StagedData
################################################################################
@pytest.fixture
def stagedfile_remote_source(
    mocksourcedata_remote_file,
) -> Generator[Callable[[Path, "MockSourceData", bool], "StagedFile"], None, None]:
    """Factory fixture to produce a fake StagedFile from a remote source.

    Parameters
    ----------
    path: Path
        The path where this file is supposedly staged
    source: SourceData
        The SourceData from which this file was supposedly staged
    changed_from_source: bool, optional, default False
        User-specified override to the changed_from_source property
    """
    patchers: list[mock._patch] = []
    local_dir = Path("some/local/dir")
    default_source = mocksourcedata_remote_file()
    default_path = local_dir / default_source.basename

    def _create(
        path: Path = default_path,
        source: "MockSourceData" = default_source,
        changed_from_source: bool = False,
    ) -> "StagedFile":
        sf: StagedFile
        with mock.patch("cstar.io.staged_data.os.stat", return_value=None):
            sf = StagedFile(source=source, path=Path(path), sha256=source.identifier)

        patcher: mock._patch = mock.patch.object(
            type(sf), "changed_from_source", new_callable=mock.PropertyMock
        )
        prop: mock.PropertyMock = patcher.start()
        prop.return_value = changed_from_source
        patchers.append(patcher)

        return sf

    yield _create  # generator fixture: pytest handles teardown afterward

    for p in reversed(patchers):
        p.stop()


@pytest.fixture
def stagedrepository(
    mocksourcedata_remote_repo,
) -> Generator[
    Callable[[Path, "MockSourceData", bool], "StagedRepository"], None, None
]:
    """Factory fixture to produce a fake StagedRepository from a remote source.

    Parameters
    ----------
    path: Path
        The path where this repository is supposedly staged
    source: SourceData
        The SourceData from which this repository was supposedly staged
    changed_from_source: bool, optional, default False
        User-specified override to the changed_from_source property
    """
    patchers: list[mock._patch] = []
    default_path_parent = Path("some/local/dir")
    default_source = mocksourcedata_remote_repo()
    default_path = default_path_parent / default_source.basename

    def _create(
        path: Path = default_path,
        source: "MockSourceData" = default_source,
        changed_from_source: bool = False,
    ) -> "StagedRepository":
        sr: StagedRepository
        with mock.patch(
            "cstar.io.staged_data._run_cmd", return_value=source.identifier
        ):
            sr = StagedRepository(source=source, path=path)

        patcher: mock._patch = mock.patch.object(
            type(sr), "changed_from_source", new_callable=mock.PropertyMock
        )
        prop: mock.PropertyMock = patcher.start()
        prop.return_value = changed_from_source
        patchers.append(patcher)

        return sr

    yield _create  # generator fixture: pytest handles teardown afterward

    for p in reversed(patchers):
        p.stop()


@pytest.fixture
def stageddatacollection_remote_files(
    mock_sourcedatacollection, stagedfile_remote_source
) -> Callable[[str, str], StagedDataCollection]:
    """Fixture to create a MockStagedDataCollection instance with characteristics of remote binary files.

    Parameters
    ----------
    paths: list[Path]
        Paths of the locally staged data
    sources: list[SourceData]
        list of SourceData instances supposedly corresponding to `paths`
    """
    local_dir = Path("some/local/dir")
    default_sources = mock_sourcedatacollection()
    default_paths = [local_dir / f.basename for f in default_sources.sources]

    def _create(
        paths=default_paths, sources=default_sources, changed_from_source: bool = False
    ):
        staged_data_instances = []
        for i in range(len(paths)):
            source = sources[i] if sources else None
            staged_data_instances.append(
                stagedfile_remote_source(
                    path=paths[i],
                    source=source,
                    changed_from_source=changed_from_source,
                )
            )
        return StagedDataCollection(items=staged_data_instances)

    return _create


################################################################################
# AdditionalCode
################################################################################


@pytest.fixture
def additionalcode_remote(
    mock_sourcedatacollection,
) -> Callable[[str, str, str, list[str]], AdditionalCode]:
    """Pytest fixture that provides an instance of the AdditionalCode class representing
    a remote repository.
    """
    default_location = "https://github.com/test/repo.git"
    default_checkout_target = "test123"
    default_subdir = "test/subdir"
    default_files = ["test_file_1.F", "test_file_2.py", "test_file_3.opt"]

    def _create(
        location=default_location,
        checkout_target=default_checkout_target,
        subdir=default_subdir,
        files=default_files,
    ):
        sd = mock_sourcedatacollection(
            locations=[
                git_location_to_raw(location, checkout_target, f, subdir) for f in files
            ],
            identifiers=["fake_hash" for i in range(len(files))],
            classification=SourceClassification.REMOTE_TEXT_FILE,
        )
        mock_classify_side_effect = [
            SourceClassification.REMOTE_REPOSITORY,
        ]
        for i in range(len(files)):
            mock_classify_side_effect.append(SourceClassification.REMOTE_TEXT_FILE)
        with mock.patch(
            "cstar.base.additional_code.SourceDataCollection.from_common_location",
            return_value=sd,
        ):
            ac = AdditionalCode(
                location=location,
                checkout_target=checkout_target,
                subdir=subdir,
                files=files,
            )

        return ac

    return _create


@pytest.fixture
def additionalcode_local(
    mock_sourcedatacollection,
) -> Callable[[str, str, list[str]], AdditionalCode]:
    """Pytest fixture that provides an instance of the AdditionalCode class representing
    code located on the local filesystem.
    """
    default_location = "/some/local/directory"
    default_subdir = "some/subdirectory"
    default_files = ["test_file_1.F", "test_file_2.py", "test_file_3.opt"]

    def _create(location=default_location, subdir=default_subdir, files=default_files):
        sd = mock_sourcedatacollection(
            locations=[f"{location}/{subdir}/{f}" for f in files],
            identifiers=["fake_hash" for i in range(len(files))],
            classification=SourceClassification.LOCAL_TEXT_FILE,
        )
        mock_classify_side_effect = [
            SourceClassification.LOCAL_DIRECTORY,
        ]
        for i in range(len(files)):
            mock_classify_side_effect.append(SourceClassification.LOCAL_TEXT_FILE)
        with mock.patch(
            "cstar.base.additional_code.SourceDataCollection.from_common_location",
            return_value=sd,
        ):
            ac = AdditionalCode(location=location, subdir=subdir, files=files)
            return ac

    return _create


################################################################################
# ExternalCodeBase
################################################################################


@pytest.fixture
def fakeexternalcodebase(
    mocksourcedata_remote_repo,
) -> Generator[ExternalCodeBase, None, None]:
    """Pytest fixture that provides an instance of the FakeExternalCodeBase class
    with a mocked SourceData instance.
    """
    source = mocksourcedata_remote_repo()
    patch_source_data = mock.patch(
        "cstar.base.external_codebase.SourceData", return_value=source
    )

    with patch_source_data:
        mecb = FakeExternalCodeBase()
        mecb._source = source
        yield mecb


@pytest.fixture
def fakeexternalcodebase_with_mock_get(
    mocksourcedata_remote_repo,
) -> Generator[ExternalCodeBase, None, None]:
    """Pytest fixutre that provides an instance of the MockExternalCodeBase class
    with a mocked SourceData instance.
    """
    source = mocksourcedata_remote_repo()
    patch_source_data = mock.patch(
        "cstar.base.external_codebase.SourceData", return_value=source
    )

    def mock_get(target_dir: Path | None = None) -> None:
        print(f"mock installing ExternalCodeBase at {target_dir}")

    patch_get = mock.patch(
        "cstar.base.external_codebase.ExternalCodeBase.get", mock_get
    )

    with patch_source_data, patch_get:
        mecb = FakeExternalCodeBase()
        mecb._source = source
        yield mecb


@pytest.fixture
def marblexternalcodebase(
    mocksourcedata_remote_repo,
) -> Generator[MARBLExternalCodeBase, None, None]:
    """Fixture providing a `MARBLExternalCodeBase` instance for testing.

    Patches `SourceData` calls to avoid network and filesystem interaction.
    """
    source_data = mocksourcedata_remote_repo(
        location="https://marbl.com/repo.git", identifier="v1"
    )
    patch_source_data = mock.patch(
        "cstar.base.external_codebase.SourceData", return_value=source_data
    )

    with patch_source_data:
        yield MARBLExternalCodeBase()


@pytest.fixture
def marblexternalcodebase_staged(
    marblexternalcodebase, stagedrepository, marbl_path
) -> Generator[MARBLExternalCodeBase, None, None]:
    """Fixture providing a staged `MARBLExternalCodeBase` instance for testing.

    Sets `working_copy` to a mock StagedRepository instance.
    """
    mecb = marblexternalcodebase
    staged_data = stagedrepository(
        path=marbl_path, source=mecb.source, changed_from_source=False
    )
    mecb._working_copy = staged_data
    yield mecb


################################################################################
# InputDataset
################################################################################


@pytest.fixture
def fakeinputdataset_local(
    mocksourcedata_local_file,
) -> Generator[InputDataset, None, None]:
    """Fixture to provide a mock local InputDataset instance.

    This fixture patches properties of the SourceData class to simulate a local dataset,
    initializing it with relevant attributes like location, start date, and end date.
    """
    fake_location = "some/local/source/path/local_file.nc"
    source_data = mocksourcedata_local_file(location=fake_location)
    patch_source_data = mock.patch(
        "cstar.base.input_dataset.SourceData", return_value=source_data
    )
    with patch_source_data:
        dataset = FakeInputDataset(
            location=fake_location,
            start_date="2024-10-22 12:34:56",
            end_date="2024-12-31 23:59:59",
        )

        yield dataset


@pytest.fixture
def fakeinputdataset_remote(
    mocksourcedata_remote_file,
) -> Generator[InputDataset, None, None]:
    """Fixture to provide a mock remote InputDataset instance.

    This fixture patches properties of the SourceData class to simulate a remote dataset,
    initializing it with attributes such as URL location, file hash, and date range.

    Yields
    ------
    FakeInputDataset: Instance representing a remote input dataset for testing.
    """
    # Using context managers to patch properties on DataSource
    fake_location = "http://example.com/remote_file.nc"
    fake_hash = "abc123"
    source_data = mocksourcedata_remote_file(
        location=fake_location,
        identifier=fake_hash,
    )
    patch_source_data = mock.patch(
        "cstar.base.input_dataset.SourceData", return_value=source_data
    )
    with patch_source_data:
        # Create the InputDataset instance; it will use the mocked DataSource
        dataset = FakeInputDataset(
            location=fake_location,
            file_hash="abc123",
            start_date="2024-10-22 12:34:56",
            end_date="2024-12-31 23:59:59",
        )

        # Yield the dataset for use in the test
        yield dataset


################################################################################
# Simulation
################################################################################


@pytest.fixture
def stub_simulation(
    fakeexternalcodebase_with_mock_get, additionalcode_local, tmp_path
) -> StubSimulation:
    """Fixture providing a `StubSimulation` instance for testing.

    This fixture sets up a minimal `StubSimulation` instance with a mock external
    codebase, runtime and compile-time code, and basic discretization settings.
    The temporary directory (`tmp_path`) serves as the working directory for the
    simulation.

    Yields
    ------
    StubSimulation: instance configured for testing

    """
    sim = StubSimulation(
        name="TestSim",
        directory=tmp_path,
        codebase=fakeexternalcodebase_with_mock_get,
        runtime_code=additionalcode_local(),
        compile_time_code=additionalcode_local(),
        discretization=Discretization(time_step=60),
        start_date="2025-01-01",
        end_date="2025-12-31",
        valid_start_date="2024-01-01",
        valid_end_date="2026-01-01",
    )
    return sim


@pytest.fixture
def log() -> logging.Logger:
    return get_logger("cstar.tests.unit_tests")


@pytest.fixture
def marbl_path(tmp_path: Path) -> Path:
    # A path to a temporary directory for writing the marbl code
    return tmp_path / "marbl"


@pytest.fixture
def roms_path(tmp_path: Path) -> Path:
    # A path to a temporary directory for writing the roms code
    return tmp_path / "roms"


@pytest.fixture
def system_dotenv_dir(tmp_path: Path) -> Path:
    # A path to a temporary directory for writing system-level
    # environment configuration file
    return tmp_path / "additional_files" / "env_files"


<<<<<<< HEAD
@pytest.fixture(scope="session")
def mock_system_name() -> str:
=======
@pytest.fixture
def mock_system_name(scope="session") -> str:
>>>>>>> e0a5988d
    # A name for the mock system/platform executing the tests.
    return "mock_system"


@pytest.fixture
def system_dotenv_path(system_dotenv_dir: Path, mock_system_name: str) -> Path:
    # A path to a temporary, system-level environment configuration file
    if not system_dotenv_dir.exists():
        system_dotenv_dir.mkdir(parents=True)

    return system_dotenv_dir / f"{mock_system_name}.env"


@pytest.fixture
def mock_path_resolve():
    """Fixture to mock Path.resolve() so it returns the calling Path."""

    def fake_resolve(self: Path) -> Path:
        return self

    with mock.patch.object(
        Path, "resolve", side_effect=fake_resolve, autospec=True
    ) as mock_resolve:
        yield mock_resolve


@pytest.fixture
def dotenv_path(tmp_path: Path, mock_user_env_name: str) -> Path:
    """Return a complete path to a temporary user .env file.

    Parameters
    ----------
    tmp_path : Path
        The path to a temporary location to write the env file
    mock_user_env_name : str
        The name of the file that will be written

    Returns
    -------
    Path
        The complete path to the config file
    """
    return tmp_path / mock_user_env_name


def _write_custom_env(path: Path, variables: dict[str, str]) -> None:
    """Populate a .env configuration file.

    NOTE: repeated calls will update the file

    Parameters
    ----------
    path: Path
        The complete file path to write to
    variables : dict[str, str]
        The key-value pairs to be written to the env file
    """
    if not path.parent.exists():
        path.parent.mkdir(parents=True)

    for k, v in variables.items():
        dotenv.set_key(path, k, v)


@pytest.fixture
def custom_system_env(
    system_dotenv_path: Path,
) -> Callable[[dict[str, str]], None]:
    """Return a function to populate a mocked system environment config file.

    Parameters
    ----------
    system_dotenv_path: Path
        The path to a temporary location to write the env file

    Returns
    -------
    Callable[[dict[str, str]], None]
        A function that will write a new env config file.
    """
    return functools.partial(_write_custom_env, system_dotenv_path)


@pytest.fixture
def custom_user_env(
    dotenv_path: Path,
) -> Callable[[dict[str, str]], None]:
    """Return a function to populate a mocked user environment config file.

    Parameters
    ----------
    dotenv_path: Path
        The path to a temporary location to write the env file

    Returns
    -------
    Callable[[dict[str, str]], None]
        A function that will write a new env config file.
    """
    return functools.partial(_write_custom_env, dotenv_path)


@pytest.fixture(scope="session")
def mock_lmod_filename() -> str:
    """Return a complete path to an empty, temporary .lmod config file for tests.

    Returns
    -------
    str
        The filename
    """
    return "mock.lmod"


@pytest.fixture
def mock_lmod_path(tmp_path: Path, mock_lmod_filename: str) -> Path:
    """Create an empty, temporary .lmod file and return the path.

    Parameters
    ----------
    tmp_path : Path
        The path to a temporary location to write the lmod file
    mock_lmod_filename : str
        The filename to use for the .lmod file

    Returns
    -------
    str
        The complete path to the file
    """
    tmp_path.mkdir(parents=True, exist_ok=True)

    path = tmp_path / mock_lmod_filename
    path.touch()  # CStarEnvironment expects the file to exist & opens it
    return path


################################################################################
## ROMS-related
## NOTE These should be moved to `roms/conftest.py` longer term. Higher level
## tests should remain general (e.g. using a generic 'Simulation' subclass) rather than
## using ROMS-specific fixtures (e.g. 'ROMSSimulation')
################################################################################
from cstar.roms import (  # noqa: E402
    ROMSDiscretization,
    ROMSExternalCodeBase,
    ROMSSimulation,
)
from cstar.roms.input_dataset import (  # noqa: E402
    ROMSBoundaryForcing,
    ROMSCdrForcing,
    ROMSForcingCorrections,
    ROMSInitialConditions,
    ROMSInputDataset,
    ROMSModelGrid,
    ROMSRiverForcing,
    ROMSSurfaceForcing,
    ROMSTidalForcing,
)
from cstar.roms.runtime_settings import ROMSRuntimeSettings  # noqa: E402
from cstar.tests.unit_tests.fake_abc_subclasses import (  # noqa: E402
    FakeROMSInputDataset,
)


@pytest.fixture
def romsexternalcodebase(
    mocksourcedata_remote_repo,
) -> Generator[ROMSExternalCodeBase, None, None]:
    """Fixture providing a `ROMSExternalCodeBase` instance for testing.

    Patches `SourceData` calls to avoid network and filesystem interaction.
    """
    location = "https://github.com/roms/repo.git"
    identifier = "roms_branch"
    source_data = mocksourcedata_remote_repo(location=location, identifier=identifier)
    patch_source_data = mock.patch(
        "cstar.base.external_codebase.SourceData", return_value=source_data
    )
    with patch_source_data:
        yield ROMSExternalCodeBase(source_repo=location, checkout_target=identifier)


@pytest.fixture
def romsexternalcodebase_staged(
    romsexternalcodebase,
    stagedrepository,
    roms_path,
) -> Generator[ROMSExternalCodeBase, None, None]:
    """Fixture providing a staged `ROMSExternalCodeBase` instance for testing.

    Sets `working_copy` to a mock StagedRepository instance.
    """
    recb = romsexternalcodebase
    staged_data = stagedrepository(
        path=roms_path, source=recb.source, changed_from_source=False
    )
    recb._working_copy = staged_data
    yield recb


################################################################################
# ROMSRuntimeSettings
################################################################################
@pytest.fixture
def romsruntimesettings():
    """Fixture providing a `ROMSRuntimeSettings` instance for testing.

    The example instance corresponds to the file `fixtures/example_runtime_settings.in`
    in order to test the `ROMSRuntimeSettings.to_file` and `from_file` methods.

    Paths do not correspond to real files.

    Returns
    -------
    ROMSRuntimeSettings
       The example ROMSRuntimeSettings instance
    """
    return ROMSRuntimeSettings(
        title="Example runtime settings",
        time_stepping={"ntimes": 360, "dt": 60, "ndtfast": 60, "ninfo": 1},
        bottom_drag={
            "rdrg": 0.0e-4,
            "rdrg2": 1e-3,
            "zob": 1e-2,
            "cdb_min": 1e-4,
            "cdb_max": 1e-2,
        },
        initial={"nrrec": 1, "ininame": Path("input_datasets/roms_ini.nc")},
        forcing={
            "filenames": [
                Path("input_datasets/roms_frc.nc"),
                Path("input_datasets/roms_frc_bgc.nc"),
                Path("input_datasets/roms_bry.nc"),
                Path("input_datasets/roms_bry_bgc.nc"),
            ]
        },
        output_root_name="ROMS_test",
        s_coord={"theta_s": 5.0, "theta_b": 2.0, "tcline": 300.0},
        rho0=1000.0,
        lin_rho_eos={"Tcoef": 0.2, "T0": 1.0, "Scoef": 0.822, "S0": 1.0},
        marbl_biogeochemistry={
            "marbl_namelist_fname": Path("marbl_in"),
            "marbl_tracer_list_fname": Path("marbl_tracer_list_fname"),
            "marbl_diag_list_fname": Path("marbl_diagnostic_output_list"),
        },
        lateral_visc=0.0,
        gamma2=1.0,
        tracer_diff2=[
            0.0,
        ]
        * 38,
        vertical_mixing={"Akv_bak": 0, "Akt_bak": np.zeros(37)},
        my_bak_mixing={"Akq_bak": 1.0e-5, "q2nu2": 0.0, "q2nu4": 0.0},
        sss_correction=7.777,
        sst_correction=10.0,
        ubind=0.1,
        v_sponge=0.0,
        grid=Path("input_datasets/roms_grd.nc"),
        climatology=Path("climfile2.nc"),
    )


################################################################################
# Runtime and compile-time code
################################################################################
@pytest.fixture
def roms_runtime_code(additionalcode_local) -> AdditionalCode:
    """Provides an example of ROMSSimulation.runtime_code with fake values for testing"""
    rc = additionalcode_local(
        location="/some/local/dir",
        subdir="subdir/",
        files=[
            "file1",
            "file2.in",
            "marbl_in",
            "marbl_tracer_output_list",
            "marbl_diagnostic_output_list",
        ],
    )
    return rc


@pytest.fixture
def roms_compile_time_code(additionalcode_local) -> AdditionalCode:
    """Provides an example of ROMSSimulation.compile_time_code with fake values for testing"""
    cc = additionalcode_local(
        location="/some/local/dir",
        subdir="subdir/",
        files=["file1.h", "file2.opt"],
    )
    return cc


################################################################################
# ROMSInputDataset
################################################################################
@pytest.fixture
def romsinputdataset_local_netcdf(
    mocksourcedata_local_file,
) -> Generator[ROMSInputDataset, None, None]:
    """Fixture to provide a ROMSInputDataset with a local NetCDF source.

    Yields:
    -------
        FakeROMSInputDataset: A dataset instance pointing to a local NetCDF file.
    """
    fake_location = "some/local/source/path/local_file.nc"
    source_data = mocksourcedata_local_file(location=fake_location)
    patch_source_data = mock.patch(
        "cstar.roms.input_dataset.SourceData", return_value=source_data
    )
    with patch_source_data:
        dataset = FakeROMSInputDataset(
            location=fake_location,
            start_date="2024-10-22 12:34:56",
            end_date="2024-12-31 23:59:59",
        )

        yield dataset


@pytest.fixture
def romsinputdataset_remote_netcdf(
    mocksourcedata_remote_file,
) -> Generator[ROMSInputDataset, None, None]:
    """Fixture to provide a ROMSInputDataset with a local NetCDF source.

    Yields:
    -------
        FakeROMSInputDataset: A dataset instance pointing to a local NetCDF file.
    """
    fake_location = "http://example.com/local_file.nc"
    source_data = mocksourcedata_remote_file(location=fake_location)
    patch_source_data = mock.patch(
        "cstar.roms.input_dataset.SourceData", return_value=source_data
    )
    with patch_source_data:
        dataset = FakeROMSInputDataset(
            location=fake_location,
            start_date="2024-10-22 12:34:56",
            end_date="2024-12-31 23:59:59",
        )

        yield dataset


@pytest.fixture
def romsinputdataset_remote_partitioned_source(
    mocksourcedata_remote_file,
    mock_sourcedatacollection,
) -> Generator[ROMSInputDataset, None, None]:
    """Fixture to provide a ROMSInputDataset with a remote, partitioned NetCDF source.

    Yields:
    -------
        FakeROMSInputDataset: A dataset instance pointing to remote, partitioned NetCDF data.
    """
    fake_location = "http://example.com//local_file_00.nc"
    fake_np_xi = 5
    fake_np_eta = 2

    nparts = fake_np_xi * fake_np_eta
    source_data = mocksourcedata_remote_file(
        location=fake_location, identifier="unusedhash"
    )
    patch_source_data = mock.patch(
        "cstar.roms.input_dataset.SourceData", return_value=source_data
    )
    parted_locations = [
        fake_location.replace("00", str(i).zfill(2)) for i in range(nparts)
    ]
    unused_identifiers = [f"unusedhash{i}" for i in range(nparts)]
    source_data_collection = mock_sourcedatacollection(
        locations=parted_locations,
        identifiers=unused_identifiers,
        classification=SourceClassification.REMOTE_BINARY_FILE,
    )
    patch_source_data_collection = mock.patch(
        "cstar.roms.input_dataset.SourceDataCollection.from_locations",
        return_value=source_data_collection,
    )

    with patch_source_data, patch_source_data_collection:
        dataset = FakeROMSInputDataset(
            location=fake_location,
            source_np_xi=5,
            source_np_eta=2,
            start_date="2024-10-22 12:34:56",
            end_date="2024-12-31 23:59:59",
        )

        yield dataset


@pytest.fixture
def romsinputdataset_local_yaml(
    mocksourcedata_local_text_file,
) -> Generator[ROMSInputDataset, None, None]:
    """Fixture to provide a ROMSInputDataset with a local YAML source.

    Yields:
    -------
        FakeROMSInputDataset: A dataset instance pointing to a local YAML file.
    """
    fake_location = "some/local/source/path/local_file.yaml"
    source_data = mocksourcedata_local_text_file(location=fake_location)
    patch_source_data = mock.patch(
        "cstar.roms.input_dataset.SourceData", return_value=source_data
    )
    with patch_source_data:
        dataset = FakeROMSInputDataset(
            location=fake_location,
            start_date="2024-10-22 12:34:56",
            end_date="2024-12-31 23:59:59",
        )

        yield dataset


@pytest.fixture
def romsinputdataset_remote_yaml(
    mocksourcedata_remote_text_file,
) -> Generator[ROMSInputDataset, None, None]:
    """Fixture to provide a ROMSInputDataset with a remote YAML source.

    Yields:
    -------
        FakeROMSInputDataset: A dataset instance pointing to a remote YAML file.
    """
    fake_location = "https://dodgyfakeyamlfiles.ru/all/remote_file.yaml"
    source_data = mocksourcedata_remote_text_file(
        location=fake_location,
    )
    patch_source_data = mock.patch(
        "cstar.roms.input_dataset.SourceData", return_value=source_data
    )
    with patch_source_data:
        dataset = FakeROMSInputDataset(
            location=fake_location,
            start_date="2024-10-22 12:34:56",
            end_date="2024-12-31 23:59:59",
        )

        yield dataset


@pytest.fixture
def roms_model_grid(
    mocksourcedata_remote_file,
) -> Callable[[str, str, SourceData], ROMSModelGrid]:
    """Provides a ROMSModelGrid instance with fake attrs for testing."""
    default_location = "http://my.files/grid.nc"
    default_hash = "123"
    default_sourcedata = mocksourcedata_remote_file(
        location=default_location,
        identifier=default_hash,
    )

    def _create(
        location=default_location,
        file_hash=default_hash,
        sourcedata=default_sourcedata,
    ):
        patch_source_data = mock.patch(
            "cstar.roms.input_dataset.SourceData", return_value=sourcedata
        )
        with patch_source_data:
            return ROMSModelGrid(
                location=location,
                file_hash=file_hash,
            )

    return _create


@pytest.fixture
def roms_initial_conditions(
    mocksourcedata_remote_file,
) -> Callable[
    [str, str, SourceData, datetime | None, datetime | None], ROMSInitialConditions
]:
    """Provides a ROMSInitialConditions instance with fake attrs for testing."""
    default_location = "http://my.files/initial.nc"
    default_hash = "234"
    default_start_date = None
    default_end_date = None
    default_sourcedata = mocksourcedata_remote_file(
        location=default_location,
        identifier=default_hash,
    )

    def _create(
        location=default_location,
        file_hash=default_hash,
        sourcedata=default_sourcedata,
        start_date=default_start_date,
        end_date=default_end_date,
    ):
        patch_source_data = mock.patch(
            "cstar.roms.input_dataset.SourceData", return_value=sourcedata
        )
        with patch_source_data:
            return ROMSInitialConditions(
                location=location,
                file_hash=file_hash,
                start_date=start_date,
            )

    return _create


@pytest.fixture
def roms_tidal_forcing(
    mocksourcedata_remote_file,
) -> Callable[
    [str, str, SourceData, datetime | None, datetime | None], ROMSTidalForcing
]:
    """Provides a ROMSTidalForcing instance with fake attrs for testing."""
    default_location = "http://my.files/tidal.nc"
    default_hash = "345"
    default_start_date = None
    default_end_date = None
    default_sourcedata = mocksourcedata_remote_file(
        location=default_location,
        identifier=default_hash,
    )

    def _create(
        location=default_location,
        file_hash=default_hash,
        sourcedata=default_sourcedata,
        start_date=default_start_date,
        end_date=default_end_date,
    ):
        patch_source_data = mock.patch(
            "cstar.roms.input_dataset.SourceData", return_value=sourcedata
        )
        with patch_source_data:
            return ROMSTidalForcing(
                location=location,
                file_hash=file_hash,
                start_date=start_date,
                end_date=end_date,
            )

    return _create


@pytest.fixture
def roms_cdr_forcing(
    mocksourcedata_remote_file,
) -> Callable[[str, str, SourceData, datetime | None, datetime | None], ROMSCdrForcing]:
    """Provides a ROMSCdrForcing instance with fake attrs for testing"""
    default_location = "http://my.files/cdr.nc"
    default_hash = "542"
    default_start_date = None
    default_end_date = None
    default_sourcedata = mocksourcedata_remote_file(
        location=default_location,
        identifier=default_hash,
    )

    def _create(
        location=default_location,
        file_hash=default_hash,
        sourcedata=default_sourcedata,
        start_date=default_start_date,
        end_date=default_end_date,
    ):
        patch_source_data = mock.patch(
            "cstar.roms.input_dataset.SourceData", return_value=sourcedata
        )
        with patch_source_data:
            return ROMSCdrForcing(
                location=location,
                file_hash=file_hash,
                start_date=start_date,
                end_date=end_date,
            )

    return _create


@pytest.fixture
def roms_river_forcing(
    mocksourcedata_remote_file,
) -> Callable[
    [str, str, SourceData, datetime | None, datetime | None], ROMSRiverForcing
]:
    """Provides a ROMSRiverForcing instance with fake attrs for testing"""
    default_location = "http://my.files/river.nc"
    default_hash = "543"
    default_start_date = None
    default_end_date = None
    default_sourcedata = mocksourcedata_remote_file(
        location=default_location,
        identifier=default_hash,
    )

    def _create(
        location=default_location,
        file_hash=default_hash,
        sourcedata=default_sourcedata,
        start_date=default_start_date,
        end_date=default_end_date,
    ):
        patch_source_data = mock.patch(
            "cstar.roms.input_dataset.SourceData", return_value=sourcedata
        )
        with patch_source_data:
            return ROMSRiverForcing(
                location=location,
                file_hash=file_hash,
                start_date=start_date,
                end_date=end_date,
            )

    return _create


@pytest.fixture
def roms_boundary_forcing(
    mocksourcedata_remote_file,
) -> Callable[
    [str, str, SourceData, datetime | None, datetime | None], ROMSBoundaryForcing
]:
    """Provides a ROMSBoundaryForcing instance with fake attrs for testing"""
    default_location = "http://my.files/boundary.nc"
    default_hash = "456"
    default_start_date = None
    default_end_date = None
    default_sourcedata = mocksourcedata_remote_file(
        location=default_location,
        identifier=default_hash,
    )

    def _create(
        location=default_location,
        file_hash=default_hash,
        sourcedata=default_sourcedata,
        start_date=default_start_date,
        end_date=default_end_date,
    ):
        patch_source_data = mock.patch(
            "cstar.roms.input_dataset.SourceData", return_value=sourcedata
        )
        with patch_source_data:
            return ROMSBoundaryForcing(
                location=location,
                file_hash=file_hash,
                start_date=start_date,
                end_date=end_date,
            )

    return _create


@pytest.fixture
def roms_surface_forcing(
    mocksourcedata_remote_file,
) -> Callable[
    [str, str, SourceData, datetime | None, datetime | None], ROMSSurfaceForcing
]:
    """Provides a ROMSSurfaceForcing instance with fake attrs for testing."""
    default_location = "http://my.files/surface.nc"
    default_hash = "567"
    default_start_date = None
    default_end_date = None
    default_sourcedata = mocksourcedata_remote_file(
        location=default_location,
        identifier=default_hash,
    )

    def _create(
        location=default_location,
        file_hash=default_hash,
        sourcedata=default_sourcedata,
        start_date=default_start_date,
        end_date=default_end_date,
    ):
        patch_source_data = mock.patch(
            "cstar.roms.input_dataset.SourceData", return_value=sourcedata
        )
        with patch_source_data:
            return ROMSSurfaceForcing(
                location=location,
                file_hash=file_hash,
                start_date=start_date,
                end_date=end_date,
            )

    return _create


@pytest.fixture
def roms_forcing_corrections(
    mocksourcedata_remote_file,
) -> Callable[
    [str, str, SourceData, datetime | None, datetime | None], ROMSForcingCorrections
]:
    """Provides a ROMSForcingCorrections instance with fake attrs for testing"""
    default_location = "http://my.files/sw_corr.nc"
    default_hash = "890"
    default_start_date = None
    default_end_date = None
    default_sourcedata = mocksourcedata_remote_file(
        location=default_location,
        identifier=default_hash,
    )

    def _create(
        location=default_location,
        file_hash=default_hash,
        sourcedata=default_sourcedata,
        start_date=default_start_date,
        end_date=default_end_date,
    ):
        patch_source_data = mock.patch(
            "cstar.roms.input_dataset.SourceData", return_value=sourcedata
        )
        with patch_source_data:
            return ROMSForcingCorrections(
                location=location,
                file_hash=file_hash,
                start_date=start_date,
                end_date=end_date,
            )

    return _create


################################################################################
# ROMSSimulation
################################################################################


@pytest.fixture
def stub_romssimulation(
    marblexternalcodebase,
    romsexternalcodebase,
    roms_runtime_code,
    roms_compile_time_code,
    roms_model_grid,
    roms_initial_conditions,
    roms_tidal_forcing,
    roms_river_forcing,
    roms_boundary_forcing,
    roms_surface_forcing,
    roms_cdr_forcing,
    roms_forcing_corrections,
    tmp_path,
) -> ROMSSimulation:
    """Fixture providing a `ROMSSimulation` instance for testing.

    This fixture initializes a `ROMSSimulation` with a comprehensive configuration,
    including discretization settings, mock external ROMS and MARBL codebases.
    runtime and compile-time code, and multiple input datasets (grid, initial
    conditions, tidal forcing, boundary forcing, and surface forcing). The
    temporary directory (`tmp_path`) is used as the working directory.

    Yields
    ------
    tuple[ROMSSimulation, Path]
        A tuple containing:
        - `ROMSSimulation` instance with fully configured attributes.
        - The temporary directory where the simulation is stored.
    """
    directory = tmp_path
    sim = ROMSSimulation(
        name="ROMSTest",
        directory=directory,
        discretization=ROMSDiscretization(time_step=60, n_procs_x=2, n_procs_y=3),
<<<<<<< HEAD
        codebase=ROMSExternalCodeBase(
            source_repo="http://my.code/repo.git", checkout_target="dev"
        ),
        runtime_code=AdditionalCode(
            location=str(directory.parent),
            subdir="subdir/",
            checkout_target="main",
            files=[
                "file1",
                "file2.in",
                "marbl_in",
                "marbl_tracer_output_list",
                "marbl_diagnostic_output_list",
            ],
        ),
        compile_time_code=AdditionalCode(
            location=str(directory.parent),
            subdir="subdir/",
            checkout_target="main",
            files=["file1.h", "file2.opt"],
        ),
        start_date="2012-01-02 12:00:00",
        end_date="2012-01-02 12:30:00",
        valid_start_date="2012-01-01 12:00:00",
        valid_end_date="2012-01-31 12:00:00",
        marbl_codebase=MARBLExternalCodeBase(
            source_repo="http://marbl.com/repo.git", checkout_target="v1"
        ),
        model_grid=ROMSModelGrid(location="http://my.files/grid.nc", file_hash="123"),
        initial_conditions=ROMSInitialConditions(
            location="http://my.files/initial.nc", file_hash="234"
        ),
        tidal_forcing=ROMSTidalForcing(
            location="http://my.files/tidal.nc", file_hash="345"
        ),
        river_forcing=ROMSRiverForcing(
            location="http://my.files/river.nc", file_hash="543"
        ),
=======
        codebase=romsexternalcodebase,
        runtime_code=roms_runtime_code,
        compile_time_code=roms_compile_time_code,
        start_date="2025-01-01",
        end_date="2025-12-31",
        valid_start_date="2024-01-01",
        valid_end_date="2026-01-01",
        marbl_codebase=marblexternalcodebase,
        model_grid=roms_model_grid(),
        initial_conditions=roms_initial_conditions(),
        tidal_forcing=roms_tidal_forcing(),
        river_forcing=roms_river_forcing(),
>>>>>>> e0a5988d
        boundary_forcing=[
            roms_boundary_forcing(),
        ],
        surface_forcing=[
            roms_surface_forcing(),
        ],
        forcing_corrections=[
            roms_forcing_corrections(),
        ],
        cdr_forcing=roms_cdr_forcing(),
    )

    return sim


@pytest.fixture
def stub_romssimulation_dict(stub_romssimulation) -> dict[str, Any]:
    """Fixture returning the dictionary associated with the `stub_romssimulation` fixture.

    Used for independently testing to/from_dict methods.
    """
    sim = stub_romssimulation
    return_dict = {
        "name": sim.name,
        "valid_start_date": sim.valid_start_date,
        "valid_end_date": sim.valid_end_date,
        "codebase": {
            "source_repo": sim.codebase.source.location,
            "checkout_target": sim.codebase.source.checkout_target,
        },
        "discretization": {
            "time_step": sim.discretization.time_step,
            "n_procs_x": sim.discretization.n_procs_x,
            "n_procs_y": sim.discretization.n_procs_y,
        },
        "runtime_code": sim.runtime_code._constructor_args,
        "compile_time_code": sim.compile_time_code._constructor_args,
        "marbl_codebase": {
            "source_repo": sim.marbl_codebase.source.location,
            "checkout_target": sim.marbl_codebase.source.checkout_target,
        },
        "model_grid": {
            "location": sim.model_grid.source.location,
            "file_hash": sim.model_grid.source.file_hash,
        },
        "initial_conditions": {
            "location": sim.initial_conditions.source.location,
            "file_hash": sim.initial_conditions.source.file_hash,
        },
        "tidal_forcing": {
            "location": sim.tidal_forcing.source.location,
            "file_hash": sim.tidal_forcing.source.file_hash,
        },
        "river_forcing": {
            "location": sim.river_forcing.source.location,
            "file_hash": sim.river_forcing.source.file_hash,
        },
        "boundary_forcing": [
            {
                "location": sim.boundary_forcing[0].source.location,
                "file_hash": sim.boundary_forcing[0].source.file_hash,
            },
        ],
        "surface_forcing": [
            {
                "location": sim.surface_forcing[0].source.location,
                "file_hash": sim.surface_forcing[0].source.file_hash,
            }
        ],
        "forcing_corrections": [
            {
                "location": sim.forcing_corrections[0].source.location,
                "file_hash": sim.forcing_corrections[0].source.file_hash,
            }
        ],
        "cdr_forcing": {
            "location": sim.cdr_forcing.source.location,
            "file_hash": sim.cdr_forcing.source.file_hash,
        },
    }
    return return_dict


@pytest.fixture
def stub_romssimulation_dict_no_forcing_lists(
    stub_romssimulation_dict,
) -> dict[str, Any]:
    """As stub_romssimulation_dict, but without list values for certain forcing types."""
    sim_dict = stub_romssimulation_dict
    for k in ["surface_forcing", "boundary_forcing", "forcing_corrections"]:
        sim_dict[k] = sim_dict[k][0]
    return sim_dict


@pytest.fixture
def patch_romssimulation_init_sourcedata(
    stub_romssimulation,
    mocksourcedata_remote_repo,
    mocksourcedata_remote_file,
    mock_sourcedatacollection,
) -> Callable[[], AbstractContextManager[None]]:
    """Fixture returning a contextmanager patching all ROMSSimulation.__init__ SourceData calls.

    Used in tests that create a new ROMSSimulation instance.
    """
    sim = stub_romssimulation

    # External codebase SourceData mocks
    mock_externalcodebase_sourcedata = mocksourcedata_remote_repo(
        location=sim.codebase.source.location,
        identifier=sim.codebase.source.identifier,
    )
    mock_marbl_externalcodebase_sourcedata = mocksourcedata_remote_repo(
        location=sim.marbl_codebase.source.location,
        identifier=sim.marbl_codebase.source.identifier,
    )

    # ROMS input dataset SourceData mocks
    mock_model_grid_sourcedata = mocksourcedata_remote_file(
        location=sim.model_grid.source.location,
        identifier=sim.model_grid.source.identifier,
    )
    mock_initial_conditions_sourcedata = mocksourcedata_remote_file(
        location=sim.initial_conditions.source.location,
        identifier=sim.initial_conditions.source.identifier,
    )
    mock_tidal_forcing_sourcedata = mocksourcedata_remote_file(
        location=sim.tidal_forcing.source.location,
        identifier=sim.tidal_forcing.source.identifier,
    )
    mock_river_forcing_sourcedata = mocksourcedata_remote_file(
        location=sim.river_forcing.source.location,
        identifier=sim.river_forcing.source.identifier,
    )
    mock_boundary_forcing_sourcedata = mocksourcedata_remote_file(
        location=sim.boundary_forcing[0].source.location,
        identifier=sim.boundary_forcing[0].source.identifier,
    )
    mock_surface_forcing_sourcedata = mocksourcedata_remote_file(
        location=sim.surface_forcing[0].source.location,
        identifier=sim.surface_forcing[0].source.identifier,
    )
    mock_forcing_corrections_sourcedata = mocksourcedata_remote_file(
        location=sim.forcing_corrections[0].source.location,
        identifier=sim.forcing_corrections[0].source.identifier,
    )

    mock_cdr_forcing_sourcedata = mocksourcedata_remote_file(
        location=sim.cdr_forcing.source.location,
        identifier=sim.cdr_forcing.source.identifier,
    )

    # AdditionalCode SourceData mocks
    mock_runtime_code_sourcedata = mock_sourcedatacollection(
        locations=sim.runtime_code.source.locations,
        identifiers=["fake_hash" for i in sim.runtime_code.source],
        classification=SourceClassification.LOCAL_TEXT_FILE,
    )
    mock_runtime_code_classify_side_effect = [
        SourceClassification.LOCAL_DIRECTORY,
    ]

    mock_compile_time_code_sourcedata = mock_sourcedatacollection(
        locations=sim.compile_time_code.source.locations,
        identifiers=["fake_hash" for i in sim.compile_time_code.source],
        classification=SourceClassification.LOCAL_TEXT_FILE,
    )
    mock_compile_time_code_classify_side_effect = [
        SourceClassification.LOCAL_DIRECTORY,
    ]

    @contextmanager
    def _context():
        with (
            mock.patch(
                "cstar.base.external_codebase.SourceData",
                side_effect=[
                    mock_externalcodebase_sourcedata,
                    mock_marbl_externalcodebase_sourcedata,
                ],
            ),
            mock.patch(
                "cstar.roms.simulation.ROMSExternalCodeBase.is_configured",
                new_callable=mock.PropertyMock,
                return_value=False,
            ),
            mock.patch(
                "cstar.roms.input_dataset.SourceData",
                side_effect=[
                    mock_model_grid_sourcedata,
                    mock_initial_conditions_sourcedata,
                    mock_tidal_forcing_sourcedata,
                    mock_river_forcing_sourcedata,
                    mock_cdr_forcing_sourcedata,
                    mock_boundary_forcing_sourcedata,
                    mock_surface_forcing_sourcedata,
                    mock_forcing_corrections_sourcedata,
                ],
            ),
            mock.patch(
                "cstar.base.additional_code.SourceDataCollection.from_locations",
                side_effect=[
                    mock_runtime_code_sourcedata,
                    mock_compile_time_code_sourcedata,
                ],
            ),
            mock.patch(
                "cstar.io.source_data._SourceInspector.classify",
                side_effect=[
                    *mock_runtime_code_classify_side_effect,
                    *mock_compile_time_code_classify_side_effect,
                ],
            ),
        ):
            yield

    return _context<|MERGE_RESOLUTION|>--- conflicted
+++ resolved
@@ -760,13 +760,8 @@
     return tmp_path / "additional_files" / "env_files"
 
 
-<<<<<<< HEAD
 @pytest.fixture(scope="session")
 def mock_system_name() -> str:
-=======
-@pytest.fixture
-def mock_system_name(scope="session") -> str:
->>>>>>> e0a5988d
     # A name for the mock system/platform executing the tests.
     return "mock_system"
 
@@ -1540,46 +1535,6 @@
         name="ROMSTest",
         directory=directory,
         discretization=ROMSDiscretization(time_step=60, n_procs_x=2, n_procs_y=3),
-<<<<<<< HEAD
-        codebase=ROMSExternalCodeBase(
-            source_repo="http://my.code/repo.git", checkout_target="dev"
-        ),
-        runtime_code=AdditionalCode(
-            location=str(directory.parent),
-            subdir="subdir/",
-            checkout_target="main",
-            files=[
-                "file1",
-                "file2.in",
-                "marbl_in",
-                "marbl_tracer_output_list",
-                "marbl_diagnostic_output_list",
-            ],
-        ),
-        compile_time_code=AdditionalCode(
-            location=str(directory.parent),
-            subdir="subdir/",
-            checkout_target="main",
-            files=["file1.h", "file2.opt"],
-        ),
-        start_date="2012-01-02 12:00:00",
-        end_date="2012-01-02 12:30:00",
-        valid_start_date="2012-01-01 12:00:00",
-        valid_end_date="2012-01-31 12:00:00",
-        marbl_codebase=MARBLExternalCodeBase(
-            source_repo="http://marbl.com/repo.git", checkout_target="v1"
-        ),
-        model_grid=ROMSModelGrid(location="http://my.files/grid.nc", file_hash="123"),
-        initial_conditions=ROMSInitialConditions(
-            location="http://my.files/initial.nc", file_hash="234"
-        ),
-        tidal_forcing=ROMSTidalForcing(
-            location="http://my.files/tidal.nc", file_hash="345"
-        ),
-        river_forcing=ROMSRiverForcing(
-            location="http://my.files/river.nc", file_hash="543"
-        ),
-=======
         codebase=romsexternalcodebase,
         runtime_code=roms_runtime_code,
         compile_time_code=roms_compile_time_code,
@@ -1592,7 +1547,6 @@
         initial_conditions=roms_initial_conditions(),
         tidal_forcing=roms_tidal_forcing(),
         river_forcing=roms_river_forcing(),
->>>>>>> e0a5988d
         boundary_forcing=[
             roms_boundary_forcing(),
         ],
