import functools
import logging
<<<<<<< HEAD
import pathlib
from collections.abc import Generator
=======
from collections.abc import Callable, Generator
>>>>>>> ebb3d81d
from pathlib import Path
from unittest import mock

<<<<<<< HEAD
import numpy as np
import pytest

from cstar.base import AdditionalCode, Discretization
from cstar.base.datasource import DataSource
from cstar.base.log import get_logger
from cstar.marbl import MARBLExternalCodeBase
from cstar.roms import ROMSDiscretization, ROMSExternalCodeBase, ROMSSimulation
=======
import dotenv
import pytest

from cstar.base.additional_code import AdditionalCode
from cstar.base.log import get_logger
from cstar.marbl.external_codebase import MARBLExternalCodeBase
from cstar.roms.discretization import ROMSDiscretization
from cstar.roms.external_codebase import ROMSExternalCodeBase
>>>>>>> ebb3d81d
from cstar.roms.input_dataset import (
    ROMSBoundaryForcing,
    ROMSForcingCorrections,
    ROMSInitialConditions,
    ROMSModelGrid,
    ROMSRiverForcing,
    ROMSSurfaceForcing,
    ROMSTidalForcing,
)
<<<<<<< HEAD
from cstar.roms.runtime_settings import ROMSRuntimeSettings
from cstar.tests.unit_tests.fake_abc_subclasses import (
    FakeExternalCodeBase,
    FakeInputDataset,
    FakeROMSInputDataset,
    StubSimulation,
)

################################################################################
# AdditionalCode
################################################################################


@pytest.fixture
def fake_additionalcode_remote():
    """Pytest fixture that provides an instance of the AdditionalCode class representing
    a remote repository.

    This fixture simulates additional code retrieved from a remote Git
    repository. It sets up the following attributes:

    - `location`: The URL of the remote repository
    - `checkout_target`: The specific branch, tag, or commit to checkout
    - `subdir`: A subdirectory within the repository where files are located
    - `files`: A list of files to be included from the repository

    This fixture can be used in tests that involve handling or manipulating code
    fetched from a remote Git repository.

    Returns
    -------
        AdditionalCode: An instance of the AdditionalCode class with preset
        remote repository details.
    """
    return AdditionalCode(
        location="https://github.com/test/repo.git",
        checkout_target="test123",
        subdir="test/subdir",
        files=["test_file_1.F", "test_file_2.py", "test_file_3.opt"],
    )


@pytest.fixture
def fake_additionalcode_local():
    """Pytest fixture that provides an instance of the AdditionalCode class representing
    code located on the local filesystem.

    This fixture simulates additional code stored in a local directory. It sets
    up the following attributes:

    - `location`: The path to the local directory containing the code
    - `subdir`: A subdirectory within the local directory where the files are located
    - `files`: A list of files to be included from the local directory

    This fixture can be used in tests that involve handling or manipulating
    code that resides on the local filesystem.

    Returns
    --------
        AdditionalCode: An instance of the AdditionalCode class with preset
        local directory details.
    """
    return AdditionalCode(
        location="/some/local/directory",
        subdir="some/subdirectory",
        files=["test_file_1.F", "test_file_2.py", "test_file_3.opt"],
    )


################################################################################
# ExternalCodeBase
################################################################################
@pytest.fixture
def fake_externalcodebase(log: logging.Logger):
    """Yields a fake codebase (instance of FakeExternalCodeBase) for
    use in testing.
    """
    # Correctly patch the imported _get_hash_from_checkout_target in the ExternalCodeBase's module
    with mock.patch(
        "cstar.base.external_codebase._get_hash_from_checkout_target",
        return_value="test123",
    ):
        yield FakeExternalCodeBase()


################################################################################
# ROMSRuntimeSettings
################################################################################
@pytest.fixture
def fake_romsruntimesettings():
    """Fixture providing a `ROMSRuntimeSettings` instance for testing.

    The example instance corresponds to the file `fixtures/example_runtime_settings.in`
    in order to test the `ROMSRuntimeSettings.to_file` and `from_file` methods.

    Paths do not correspond to real files.

    Yields
    ------
    ROMSRuntimeSettings
       The example ROMSRuntimeSettings instance
    """
    yield ROMSRuntimeSettings(
        title="Example runtime settings",
        time_stepping={"ntimes": 360, "dt": 60, "ndtfast": 60, "ninfo": 1},
        bottom_drag={
            "rdrg": 0.0e-4,
            "rdrg2": 1e-3,
            "zob": 1e-2,
            "cdb_min": 1e-4,
            "cdb_max": 1e-2,
        },
        initial={"nrrec": 1, "ininame": Path("input_datasets/roms_ini.nc")},
        forcing={
            "filenames": [
                Path("input_datasets/roms_frc.nc"),
                Path("input_datasets/roms_frc_bgc.nc"),
                Path("input_datasets/roms_bry.nc"),
                Path("input_datasets/roms_bry_bgc.nc"),
            ]
        },
        output_root_name="ROMS_test",
        s_coord={"theta_s": 5.0, "theta_b": 2.0, "tcline": 300.0},
        rho0=1000.0,
        lin_rho_eos={"Tcoef": 0.2, "T0": 1.0, "Scoef": 0.822, "S0": 1.0},
        marbl_biogeochemistry={
            "marbl_namelist_fname": Path("marbl_in"),
            "marbl_tracer_list_fname": Path("marbl_tracer_list_fname"),
            "marbl_diag_list_fname": Path("marbl_diagnostic_output_list"),
        },
        lateral_visc=0.0,
        gamma2=1.0,
        tracer_diff2=[
            0.0,
        ]
        * 38,
        vertical_mixing={"Akv_bak": 0, "Akt_bak": np.zeros(37)},
        my_bak_mixing={"Akq_bak": 1.0e-5, "q2nu2": 0.0, "q2nu4": 0.0},
        sss_correction=7.777,
        sst_correction=10.0,
        ubind=0.1,
        v_sponge=0.0,
        grid=Path("input_datasets/roms_grd.nc"),
        climatology=Path("climfile2.nc"),
    )


################################################################################
# InputDataset
################################################################################


@pytest.fixture
def fake_inputdataset_local():
    """Fixture to provide a mock local InputDataset instance.

    This fixture patches properties of the DataSource class to simulate a local dataset,
    initializing it with relevant attributes like location, start date, and end date.

    Mocks
    -----
    - Mocked DataSource.location_type property returning 'path'
    - Mocked DataSource.source_type property returning 'netcdf'
    - Mocked DataSource.basename property returning 'local_file.nc'

    Yields
    ------
    FakeInputDataset: Instance representing a local input dataset for testing.
    """
    with (
        mock.patch.object(
            DataSource, "location_type", new_callable=mock.PropertyMock
        ) as mock_location_type,
        mock.patch.object(
            DataSource, "source_type", new_callable=mock.PropertyMock
        ) as mock_source_type,
        mock.patch.object(
            DataSource, "basename", new_callable=mock.PropertyMock
        ) as mock_basename,
    ):
        mock_location_type.return_value = "path"
        mock_source_type.return_value = "netcdf"
        mock_basename.return_value = "local_file.nc"

        dataset = FakeInputDataset(
            location="some/local/source/path/local_file.nc",
            start_date="2024-10-22 12:34:56",
            end_date="2024-12-31 23:59:59",
        )

        yield dataset


@pytest.fixture
def fake_inputdataset_remote():
    """Fixture to provide a mock remote InputDataset instance.

    This fixture patches properties of the DataSource class to simulate a remote dataset,
    initializing it with attributes such as URL location, file hash, and date range.

    Mocks
    -----
    - Mocked DataSource.location_type property returning 'url'
    - Mocked DataSource.source_type property returning 'netcdf'
    - Mocked DataSource.basename property returning 'remote_file.nc'

    Yields
    ------
    FakeInputDataset: Instance representing a remote input dataset for testing.
    """
    # Using context managers to patch properties on DataSource
    with (
        mock.patch.object(
            DataSource, "location_type", new_callable=mock.PropertyMock
        ) as mock_location_type,
        mock.patch.object(
            DataSource, "source_type", new_callable=mock.PropertyMock
        ) as mock_source_type,
        mock.patch.object(
            DataSource, "basename", new_callable=mock.PropertyMock
        ) as mock_basename,
    ):
        # Mock property return values for a remote file (URL)
        mock_location_type.return_value = "url"
        mock_source_type.return_value = "netcdf"
        mock_basename.return_value = "remote_file.nc"

        # Create the InputDataset instance; it will use the mocked DataSource
        dataset = FakeInputDataset(
            location="http://example.com/remote_file.nc",
            file_hash="abc123",
            start_date="2024-10-22 12:34:56",
            end_date="2024-12-31 23:59:59",
        )

        # Yield the dataset for use in the test
        yield dataset


################################################################################
# ROMSInputDataset
################################################################################


@pytest.fixture
def fake_romsinputdataset_netcdf_local():
    """Fixture to provide a ROMSInputDataset with a local NetCDF source.

    Mocks:
    ------
    - DataSource.location_type: Property mocked as 'path'
    - DataSource.source_type: Property mocked as 'netcdf'
    - DataSource.basename: Property mocked as 'local_file.nc'

    Yields:
    -------
        FakeROMSInputDataset: A mock dataset pointing to a local NetCDF file.
    """
    with (
        mock.patch.object(
            DataSource, "location_type", new_callable=mock.PropertyMock
        ) as mock_location_type,
        mock.patch.object(
            DataSource, "source_type", new_callable=mock.PropertyMock
        ) as mock_source_type,
    ):
        mock_location_type.return_value = "path"
        mock_source_type.return_value = "netcdf"

        dataset = FakeROMSInputDataset(
            location="some/local/source/path/local_file.nc",
            start_date="2024-10-22 12:34:56",
            end_date="2024-12-31 23:59:59",
        )

        yield dataset


@pytest.fixture
def fake_romsinputdataset_yaml_local():
    """Fixture to provide a ROMSInputDataset with a local YAML source.

    Mocks:
    ------
    - DataSource.location_type: Property mocked as 'path'
    - DataSource.source_type: Property mocked as 'yaml'
    - DataSource.basename: Property mocked as 'local_file.yaml'

    Yields:
    -------
        FakeROMSInputDataset: A mock dataset pointing to a local YAML file.
    """
    with (
        mock.patch.object(
            DataSource, "location_type", new_callable=mock.PropertyMock
        ) as mock_location_type,
        mock.patch.object(
            DataSource, "source_type", new_callable=mock.PropertyMock
        ) as mock_source_type,
        mock.patch.object(
            DataSource, "basename", new_callable=mock.PropertyMock
        ) as mock_basename,
    ):
        mock_location_type.return_value = "path"
        mock_source_type.return_value = "yaml"
        mock_basename.return_value = "local_file.yaml"

        dataset = FakeROMSInputDataset(
            location="some/local/source/path/local_file.yaml",
            start_date="2024-10-22 12:34:56",
            end_date="2024-12-31 23:59:59",
        )

        yield dataset


@pytest.fixture
def fake_romsinputdataset_yaml_remote():
    """Fixture to provide a ROMSInputDataset with a remote YAML source.

    Mocks:
    ------
    - DataSource.location_type: Property mocked as 'url'
    - DataSource.source_type: Property mocked as 'yaml'
    - DataSource.basename: Property mocked as 'remote_file.yaml'

    Yields:
    -------
        FakeROMSInputDataset: A mock dataset pointing to a local YAML file.
    """
    with (
        mock.patch.object(
            DataSource, "location_type", new_callable=mock.PropertyMock
        ) as mock_location_type,
        mock.patch.object(
            DataSource, "source_type", new_callable=mock.PropertyMock
        ) as mock_source_type,
        mock.patch.object(
            DataSource, "basename", new_callable=mock.PropertyMock
        ) as mock_basename,
    ):
        mock_location_type.return_value = "url"
        mock_source_type.return_value = "yaml"
        mock_basename.return_value = "remote_file.yaml"

        dataset = FakeROMSInputDataset(
            location="https://dodgyfakeyamlfiles.ru/all/remote_file.yaml",
            start_date="2024-10-22 12:34:56",
            end_date="2024-12-31 23:59:59",
        )

        yield dataset


################################################################################
# Simulation
################################################################################


@pytest.fixture
def stub_simulation(tmp_path):
    """Fixture providing a `StubSimulation` instance for testing.

    This fixture sets up a minimal `StubSimulation` instance with a mock external
    codebase, runtime and compile-time code, and basic discretization settings.
    The temporary directory (`tmp_path`) serves as the working directory for the
    simulation.

    Yields
    ------
    StubSimulation: instance configured for testing

    """
    sim = StubSimulation(
        name="TestSim",
        directory=tmp_path,
        codebase=FakeExternalCodeBase(),
        runtime_code=AdditionalCode(
            location=tmp_path.parent,
            subdir="subdir/",
            checkout_target="main",
            files=["file1", "file2"],
        ),
        compile_time_code=AdditionalCode(
            location=tmp_path.parent,
            subdir="subdir/",
            checkout_target="main",
            files=["file1", "file2"],
        ),
        discretization=Discretization(time_step=60),
        start_date="2025-01-01",
        end_date="2025-12-31",
        valid_start_date="2024-01-01",
        valid_end_date="2026-01-01",
    )
    yield sim


################################################################################
# ROMSSimulation
################################################################################


@pytest.fixture
def fake_romssimulation(
    tmp_path,
) -> Generator[ROMSSimulation, None, None]:
    """Fixture providing a `ROMSSimulation` instance for testing.

    This fixture initializes a `ROMSSimulation` with a comprehensive configuration,
    including discretization settings, mock external ROMS and MARBL codebases.
    runtime and compile-time code, and multiple input datasets (grid, initial
    conditions, tidal forcing, boundary forcing, and surface forcing). The
    temporary directory (`tmp_path`) is used as the working directory.

    Yields
    ------
    tuple[ROMSSimulation, Path]
        A tuple containing:
        - `ROMSSimulation` instance with fully configured attributes.
        - The temporary directory where the simulation is stored.
    """
    directory = tmp_path
    sim = ROMSSimulation(
        name="ROMSTest",
        directory=directory,
        discretization=ROMSDiscretization(time_step=60, n_procs_x=2, n_procs_y=3),
        codebase=ROMSExternalCodeBase(
            source_repo="http://my.code/repo.git", checkout_target="dev"
        ),
        runtime_code=AdditionalCode(
            location=directory.parent,
            subdir="subdir/",
            checkout_target="main",
            files=[
                "file1",
                "file2.in",
                "marbl_in",
                "marbl_tracer_output_list",
                "marbl_diagnostic_output_list",
            ],
        ),
        compile_time_code=AdditionalCode(
            location=directory.parent,
            subdir="subdir/",
            checkout_target="main",
            files=["file1.h", "file2.opt"],
        ),
        start_date="2025-01-01",
        end_date="2025-12-31",
        valid_start_date="2024-01-01",
        valid_end_date="2026-01-01",
        marbl_codebase=MARBLExternalCodeBase(
            source_repo="http://marbl.com/repo.git", checkout_target="v1"
        ),
        model_grid=ROMSModelGrid(location="http://my.files/grid.nc", file_hash="123"),
        initial_conditions=ROMSInitialConditions(
            location="http://my.files/initial.nc", file_hash="234"
        ),
        tidal_forcing=ROMSTidalForcing(
            location="http://my.files/tidal.nc", file_hash="345"
        ),
        river_forcing=ROMSRiverForcing(
            location="http://my.files/river.nc", file_hash="543"
        ),
        boundary_forcing=[
            ROMSBoundaryForcing(
                location="http://my.files/boundary.nc", file_hash="456"
            ),
        ],
        surface_forcing=[
            ROMSSurfaceForcing(location="http://my.files/surface.nc", file_hash="567"),
        ],
        forcing_corrections=[
            ROMSForcingCorrections(
                location="http://my.files/sw_corr.nc", file_hash="890"
            ),
        ],
    )

    yield sim  # Ensures pytest can handle resource cleanup if needed


################################################################################
=======
from cstar.roms.simulation import ROMSSimulation
>>>>>>> ebb3d81d


@pytest.fixture
def log() -> logging.Logger:
    return get_logger("cstar.tests.unit_tests")


@pytest.fixture
def marbl_path(tmp_path: Path) -> Path:
    # A path to a temporary directory for writing the marbl code
    return tmp_path / "marbl"


@pytest.fixture
def roms_path(tmp_path: Path) -> Path:
    # A path to a temporary directory for writing the roms code
    return tmp_path / "roms"


@pytest.fixture
def system_dotenv_dir(tmp_path: Path) -> Path:
    # A path to a temporary directory for writing system-level
    # environment configuration file
    return tmp_path / "additional_files" / "env_files"


@pytest.fixture
def mock_system_name() -> str:
    # A name for the mock system/platform executing the tests.
    return "mock_system"


@pytest.fixture
def mock_user_env_name() -> str:
    """Return a unique name for a temporary user .env config file.

    Returns
    -------
    str
        The name of the .env file
    """
    return ".mock.env"


@pytest.fixture
def system_dotenv_path(system_dotenv_dir: Path, mock_system_name: str) -> Path:
    # A path to a temporary, system-level environment configuration file
    if not system_dotenv_dir.exists():
        system_dotenv_dir.mkdir(parents=True)

    return system_dotenv_dir / f"{mock_system_name}.env"


@pytest.fixture
def mock_path_resolve():
    """Fixture to mock Path.resolve() so it returns the calling Path."""

    def fake_resolve(self: Path) -> Path:
        return self

    with mock.patch.object(
        Path, "resolve", side_effect=fake_resolve, autospec=True
    ) as mock_resolve:
        yield mock_resolve


@pytest.fixture
def dotenv_path(tmp_path: Path, mock_user_env_name: str) -> Path:
    """Return a complete path to a temporary user .env file.

    Parameters
    ----------
    tmp_path : Path
        The path to a temporary location to write the env file
    mock_user_env_name : str
        The name of the file that will be written

    Returns
    -------
    Path
        The complete path to the config file
    """
    return tmp_path / mock_user_env_name


def _write_custom_env(path: Path, variables: dict[str, str]) -> None:
    """Populate a .env configuration file.

    NOTE: repeated calls will update the file

    Parameters
    ----------
    path: Path
        The complete file path to write to
    variables : dict[str, str]
        The key-value pairs to be written to the env file
    """
    if not path.parent.exists():
        path.parent.mkdir(parents=True)

    for k, v in variables.items():
        dotenv.set_key(path, k, v)


@pytest.fixture
def custom_system_env(
    system_dotenv_path: Path,
) -> Callable[[dict[str, str]], None]:
    """Return a function to populate a mocked system environment config file.

    Parameters
    ----------
    system_dotenv_path: Path
        The path to a temporary location to write the env file

    Returns
    -------
    Callable[[dict[str, str]], None]
        A function that will write a new env config file.
    """
    return functools.partial(_write_custom_env, system_dotenv_path)


@pytest.fixture
def custom_user_env(
    dotenv_path: Path,
) -> Callable[[dict[str, str]], None]:
    """Return a function to populate a mocked user environment config file.

    Parameters
    ----------
    dotenv_path: Path
        The path to a temporary location to write the env file

    Returns
    -------
    Callable[[dict[str, str]], None]
        A function that will write a new env config file.
    """
    return functools.partial(_write_custom_env, dotenv_path)


@pytest.fixture
def mock_lmod_filename() -> str:
    """Return a complete path to an empty, temporary .lmod config file for tests.

    Returns
    -------
    str
        The filename
    """
    return "mock.lmod"


@pytest.fixture
def mock_lmod_path(tmp_path: Path, mock_lmod_filename: str) -> Path:
    """Create an empty, temporary .lmod file and return the path.

    Parameters
    ----------
    tmp_path : Path
        The path to a temporary location to write the lmod file
    mock_lmod_filename : str
        The filename to use for the .lmod file

    Returns
    -------
    str
        The complete path to the file
    """
    tmp_path.mkdir(parents=True, exist_ok=True)

    path = tmp_path / mock_lmod_filename
    path.touch()  # CStarEnvironment expects the file to exist & opens it
    return path


@pytest.fixture
def example_roms_simulation(
    tmp_path: Path,
) -> Generator[tuple[ROMSSimulation, Path], None, None]:
    """Fixture providing a `ROMSSimulation` instance for testing.

    This fixture initializes a `ROMSSimulation` with a comprehensive configuration,
    including discretization settings, mock external ROMS and MARBL codebases.
    runtime and compile-time code, and multiple input datasets (grid, initial
    conditions, tidal forcing, boundary forcing, and surface forcing). The
    temporary directory (`tmp_path`) is used as the working directory.

    Yields
    ------
    tuple[ROMSSimulation, Path]
        A tuple containing:
        - `ROMSSimulation` instance with fully configured attributes.
        - The temporary directory where the simulation is stored.
    """
    directory = tmp_path
    sim = ROMSSimulation(
        name="ROMSTest",
        directory=directory,
        discretization=ROMSDiscretization(time_step=60, n_procs_x=2, n_procs_y=3),
        codebase=ROMSExternalCodeBase(
            source_repo="http://my.code/repo.git", checkout_target="dev"
        ),
        runtime_code=AdditionalCode(
            location=str(directory.parent),
            subdir="subdir/",
            checkout_target="main",
            files=[
                "file1",
                "file2.in",
                "marbl_in",
                "marbl_tracer_output_list",
                "marbl_diagnostic_output_list",
            ],
        ),
        compile_time_code=AdditionalCode(
            location=str(directory.parent),
            subdir="subdir/",
            checkout_target="main",
            files=["file1.h", "file2.opt"],
        ),
        start_date="2025-01-01",
        end_date="2025-12-31",
        valid_start_date="2024-01-01",
        valid_end_date="2026-01-01",
        marbl_codebase=MARBLExternalCodeBase(
            source_repo="http://marbl.com/repo.git", checkout_target="v1"
        ),
        model_grid=ROMSModelGrid(location="http://my.files/grid.nc", file_hash="123"),
        initial_conditions=ROMSInitialConditions(
            location="http://my.files/initial.nc", file_hash="234"
        ),
        tidal_forcing=ROMSTidalForcing(
            location="http://my.files/tidal.nc", file_hash="345"
        ),
        river_forcing=ROMSRiverForcing(
            location="http://my.files/river.nc", file_hash="543"
        ),
        boundary_forcing=[
            ROMSBoundaryForcing(
                location="http://my.files/boundary.nc", file_hash="456"
            ),
        ],
        surface_forcing=[
            ROMSSurfaceForcing(location="http://my.files/surface.nc", file_hash="567"),
        ],
        forcing_corrections=[
            ROMSForcingCorrections(
                location="http://my.files/sw_corr.nc", file_hash="890"
            ),
        ],
    )

    yield sim, directory  # Ensures pytest can handle resource cleanup if needed<|MERGE_RESOLUTION|>--- conflicted
+++ resolved
@@ -1,15 +1,11 @@
 import functools
 import logging
-<<<<<<< HEAD
 import pathlib
-from collections.abc import Generator
-=======
 from collections.abc import Callable, Generator
->>>>>>> ebb3d81d
+
 from pathlib import Path
 from unittest import mock
 
-<<<<<<< HEAD
 import numpy as np
 import pytest
 
@@ -18,7 +14,6 @@
 from cstar.base.log import get_logger
 from cstar.marbl import MARBLExternalCodeBase
 from cstar.roms import ROMSDiscretization, ROMSExternalCodeBase, ROMSSimulation
-=======
 import dotenv
 import pytest
 
@@ -27,7 +22,7 @@
 from cstar.marbl.external_codebase import MARBLExternalCodeBase
 from cstar.roms.discretization import ROMSDiscretization
 from cstar.roms.external_codebase import ROMSExternalCodeBase
->>>>>>> ebb3d81d
+
 from cstar.roms.input_dataset import (
     ROMSBoundaryForcing,
     ROMSForcingCorrections,
@@ -37,7 +32,7 @@
     ROMSSurfaceForcing,
     ROMSTidalForcing,
 )
-<<<<<<< HEAD
+from cstar.roms.simulation import ROMSSimulation
 from cstar.roms.runtime_settings import ROMSRuntimeSettings
 from cstar.tests.unit_tests.fake_abc_subclasses import (
     FakeExternalCodeBase,
@@ -522,9 +517,7 @@
 
 
 ################################################################################
-=======
-from cstar.roms.simulation import ROMSSimulation
->>>>>>> ebb3d81d
+
 
 
 @pytest.fixture
