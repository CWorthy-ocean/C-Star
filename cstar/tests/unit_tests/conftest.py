--- conflicted
+++ resolved
@@ -231,33 +231,20 @@
     patch_source_data = mock.patch(
         "cstar.base.external_codebase.SourceData", return_value=source
     )
-<<<<<<< HEAD
-    patch_source_data.start()
-    fecb = FakeExternalCodeBase()
-    fecb._source = source
-    yield fecb
-    patch_source_data.stop()
-=======
 
     with patch_source_data:
         fecb = FakeExternalCodeBase()
         fecb._source = source
         yield fecb
->>>>>>> ec8193d7
 
 
 @pytest.fixture
 def fake_marblexternalcodebase(
     mock_sourcedata_remote_repo,
 ) -> Generator[MARBLExternalCodeBase, None, None]:
-<<<<<<< HEAD
-    """Pytest fixutre that provides an instance of the MARBLExternalCodeBase class
-    with a mocked SourceData instance.
-=======
     """Fixture providing a `MARBLExternalCodeBase` instance for testing.
 
     Patches `SourceData` calls to avoid network and filesystem interaction.
->>>>>>> ec8193d7
     """
     source_data = mock_sourcedata_remote_repo(
         location="https://marbl.com/repo.git", identifier="v1"
@@ -266,18 +253,8 @@
         "cstar.base.external_codebase.SourceData", return_value=source_data
     )
 
-<<<<<<< HEAD
     with patch_source_data:
         yield MARBLExternalCodeBase()
-=======
-    patch_source_data.start()
-    mecb = MARBLExternalCodeBase()
-    # patch_source_data.stop()
-
-    mecb._source = source_data
-    yield mecb
-    patch_source_data.stop()
->>>>>>> ec8193d7
 
 
 ################################################################################
@@ -414,12 +391,6 @@
         valid_end_date="2026-01-01",
     )
     return sim
-<<<<<<< HEAD
-=======
-
-
-################################################################################
->>>>>>> ec8193d7
 
 
 @pytest.fixture
