--- conflicted
+++ resolved
@@ -4,7 +4,6 @@
 from pathlib import Path
 from unittest import mock
 
-import numpy as np
 import pytest
 
 from cstar.base import AdditionalCode, Discretization, ExternalCodeBase, InputDataset
@@ -17,7 +16,6 @@
 from cstar.io.staged_data import StagedData
 from cstar.io.stager import Stager
 from cstar.marbl import MARBLExternalCodeBase
-from cstar.roms.runtime_settings import ROMSRuntimeSettings
 from cstar.tests.unit_tests.fake_abc_subclasses import (
     FakeExternalCodeBase,
     FakeInputDataset,
@@ -222,17 +220,11 @@
 
 
 @pytest.fixture
-<<<<<<< HEAD
-def fake_externalcodebase(mock_sourcedata_remote_repo):
+def fake_externalcodebase(
+    mock_sourcedata_remote_repo,
+) -> Generator[ExternalCodeBase, None, None]:
     """Pytest fixutre that provides an instance of the ExternalCodeBase class
     with a mocked SourceData instance.
-=======
-def fake_externalcodebase(
-    log: logging.Logger,
-) -> Generator[ExternalCodeBase, None, None]:
-    """Yields a fake codebase (instance of FakeExternalCodeBase) for
-    use in testing.
->>>>>>> 65b8721c
     """
     source = mock_sourcedata_remote_repo()
     patch_source_data = mock.patch(
@@ -246,121 +238,21 @@
 
 
 @pytest.fixture
-def fake_romsexternalcodebase(mock_sourcedata_remote_repo):
-    """Pytest fixutre that provides an instance of the ROMSExternalCodeBase class
+def fake_marblexternalcodebase(
+    mock_sourcedata_remote_repo,
+) -> Generator[MARBLExternalCodeBase, None, None]:
+    """Pytest fixutre that provides an instance of the MARBLExternalCodeBase class
     with a mocked SourceData instance.
     """
     source_data = mock_sourcedata_remote_repo(
-        location="https://github.com/roms/repo.git", identifier="roms_branch"
+        location="https://marbl.com/repo.git", identifier="v1"
     )
     patch_source_data = mock.patch(
         "cstar.base.external_codebase.SourceData", return_value=source_data
     )
-    patch_source_data.start()
-    recb = ROMSExternalCodeBase()
-    recb._source = source_data
-    yield recb
-    patch_source_data.stop()
-
-    # patch_source_data.stop()
-
-
-@pytest.fixture
-def fake_marblexternalcodebase(mock_sourcedata_remote_repo):
-    """Pytest fixutre that provides an instance of the MARBLExternalCodeBase class
-    with a mocked SourceData instance.
-    """
-    source_data = mock_sourcedata_remote_repo(
-        location="https://marbl.com/repo.git", identifier="v1"
-    )
-    patch_source_data = mock.patch(
-        "cstar.base.external_codebase.SourceData", return_value=source_data
-    )
-
-    patch_source_data.start()
-    mecb = MARBLExternalCodeBase()
-    # patch_source_data.stop()
-
-    mecb._source = source_data
-    yield mecb
-    patch_source_data.stop()
-
-
-@pytest.fixture
-def fake_marblexternalcodebase(
-    log: logging.Logger,
-) -> Generator[MARBLExternalCodeBase, None, None]:
-    """Fixture providing a `MARBLExternalCodeBase` instance for testing."""
-    # Correctly patch the imported _get_hash_from_checkout_target in the ExternalCodeBase's module
-    with mock.patch(
-        "cstar.base.external_codebase._get_hash_from_checkout_target",
-        return_value="test123",
-    ):
-        yield MARBLExternalCodeBase(
-            source_repo="https://marbl.com/repo.git", checkout_target="v1"
-        )
-
-
-################################################################################
-# ROMSRuntimeSettings
-################################################################################
-@pytest.fixture
-def fake_romsruntimesettings():
-    """Fixture providing a `ROMSRuntimeSettings` instance for testing.
-
-    The example instance corresponds to the file `fixtures/example_runtime_settings.in`
-    in order to test the `ROMSRuntimeSettings.to_file` and `from_file` methods.
-
-    Paths do not correspond to real files.
-
-    Yields
-    ------
-    ROMSRuntimeSettings
-       The example ROMSRuntimeSettings instance
-    """
-    yield ROMSRuntimeSettings(
-        title="Example runtime settings",
-        time_stepping={"ntimes": 360, "dt": 60, "ndtfast": 60, "ninfo": 1},
-        bottom_drag={
-            "rdrg": 0.0e-4,
-            "rdrg2": 1e-3,
-            "zob": 1e-2,
-            "cdb_min": 1e-4,
-            "cdb_max": 1e-2,
-        },
-        initial={"nrrec": 1, "ininame": Path("input_datasets/roms_ini.nc")},
-        forcing={
-            "filenames": [
-                Path("input_datasets/roms_frc.nc"),
-                Path("input_datasets/roms_frc_bgc.nc"),
-                Path("input_datasets/roms_bry.nc"),
-                Path("input_datasets/roms_bry_bgc.nc"),
-            ]
-        },
-        output_root_name="ROMS_test",
-        s_coord={"theta_s": 5.0, "theta_b": 2.0, "tcline": 300.0},
-        rho0=1000.0,
-        lin_rho_eos={"Tcoef": 0.2, "T0": 1.0, "Scoef": 0.822, "S0": 1.0},
-        marbl_biogeochemistry={
-            "marbl_namelist_fname": Path("marbl_in"),
-            "marbl_tracer_list_fname": Path("marbl_tracer_list_fname"),
-            "marbl_diag_list_fname": Path("marbl_diagnostic_output_list"),
-        },
-        lateral_visc=0.0,
-        gamma2=1.0,
-        tracer_diff2=[
-            0.0,
-        ]
-        * 38,
-        vertical_mixing={"Akv_bak": 0, "Akt_bak": np.zeros(37)},
-        my_bak_mixing={"Akq_bak": 1.0e-5, "q2nu2": 0.0, "q2nu4": 0.0},
-        sss_correction=7.777,
-        sst_correction=10.0,
-        ubind=0.1,
-        v_sponge=0.0,
-        grid=Path("input_datasets/roms_grd.nc"),
-        climatology=Path("climfile2.nc"),
-    )
+
+    with patch_source_data:
+        yield MARBLExternalCodeBase()
 
 
 ################################################################################
@@ -461,11 +353,7 @@
 
 
 @pytest.fixture
-<<<<<<< HEAD
-def stub_simulation(fake_externalcodebase, tmp_path):
-=======
 def stub_simulation(fake_externalcodebase, tmp_path) -> StubSimulation:
->>>>>>> 65b8721c
     """Fixture providing a `StubSimulation` instance for testing.
 
     This fixture sets up a minimal `StubSimulation` instance with a mock external
@@ -503,97 +391,7 @@
     return sim
 
 
-################################################################################
-# ROMSSimulation
-################################################################################
-
-
-@pytest.fixture
-<<<<<<< HEAD
-def fake_romssimulation(
-    fake_marblexternalcodebase,
-    fake_romsexternalcodebase,
-    tmp_path,
-) -> Generator[ROMSSimulation, None, None]:
-    """Fixture providing a `ROMSSimulation` instance for testing.
-
-    This fixture initializes a `ROMSSimulation` with a comprehensive configuration,
-    including discretization settings, mock external ROMS and MARBL codebases.
-    runtime and compile-time code, and multiple input datasets (grid, initial
-    conditions, tidal forcing, boundary forcing, and surface forcing). The
-    temporary directory (`tmp_path`) is used as the working directory.
-
-    Yields
-    ------
-    tuple[ROMSSimulation, Path]
-        A tuple containing:
-        - `ROMSSimulation` instance with fully configured attributes.
-        - The temporary directory where the simulation is stored.
-    """
-    print(fake_romsexternalcodebase.source)
-    directory = tmp_path
-    sim = ROMSSimulation(
-        name="ROMSTest",
-        directory=directory,
-        discretization=ROMSDiscretization(time_step=60, n_procs_x=2, n_procs_y=3),
-        codebase=fake_romsexternalcodebase,
-        runtime_code=AdditionalCode(
-            location=directory.parent,
-            subdir="subdir/",
-            checkout_target="main",
-            files=[
-                "file1",
-                "file2.in",
-                "marbl_in",
-                "marbl_tracer_output_list",
-                "marbl_diagnostic_output_list",
-            ],
-        ),
-        compile_time_code=AdditionalCode(
-            location=directory.parent,
-            subdir="subdir/",
-            checkout_target="main",
-            files=["file1.h", "file2.opt"],
-        ),
-        start_date="2025-01-01",
-        end_date="2025-12-31",
-        valid_start_date="2024-01-01",
-        valid_end_date="2026-01-01",
-        marbl_codebase=fake_marblexternalcodebase,
-        model_grid=ROMSModelGrid(location="http://my.files/grid.nc", file_hash="123"),
-        initial_conditions=ROMSInitialConditions(
-            location="http://my.files/initial.nc", file_hash="234"
-        ),
-        tidal_forcing=ROMSTidalForcing(
-            location="http://my.files/tidal.nc", file_hash="345"
-        ),
-        river_forcing=ROMSRiverForcing(
-            location="http://my.files/river.nc", file_hash="543"
-        ),
-        boundary_forcing=[
-            ROMSBoundaryForcing(
-                location="http://my.files/boundary.nc", file_hash="456"
-            ),
-        ],
-        surface_forcing=[
-            ROMSSurfaceForcing(location="http://my.files/surface.nc", file_hash="567"),
-        ],
-        forcing_corrections=[
-            ROMSForcingCorrections(
-                location="http://my.files/sw_corr.nc", file_hash="890"
-            ),
-        ],
-    )
-
-    yield sim  # Ensures pytest can handle resource cleanup if needed
-
-
-################################################################################
-
-
-@pytest.fixture
-=======
->>>>>>> 65b8721c
+@pytest.fixture
 def log() -> logging.Logger:
     return get_logger("cstar.tests.unit_tests")
 
