import logging
import stat
from pathlib import Path
from textwrap import dedent
from unittest import mock

import pytest

from cstar.tests.unit_tests.fake_abc_subclasses import FakeInputDataset


class TestInputDatasetInit:
    """Test class for the initialization of the InputDataset class.

    Tests
    -----
    test_local_init
       Test initialization of an InputDataset with a local source
    test_remote_init
       Test initialization of an InputDataset with a remote source.
    test_remote_requires_file_hash
       Test that a remote InputDataset raises an error when the file hash is missing
    """

    def test_local_init(self, fake_inputdataset_local):
        """Test initialization of an InputDataset with a local source.

        Fixtures
        --------
        fake_inputdataset_local: FakeInputDataset instance for local files.

        Asserts
        -------
        - The `location_type` is "path".
        - The `basename` is "local_file.nc".
        - The dataset is an instance of FakeInputDataset.
        """
        assert fake_inputdataset_local.source.location_type == "path", (
            "Expected location_type to be 'path'"
        )
        assert fake_inputdataset_local.source.basename == "local_file.nc", (
            "Expected basename to be 'local_file.nc'"
        )
        assert isinstance(fake_inputdataset_local, FakeInputDataset), (
            "Expected an instance of FakeInputDataset"
        )

    def test_remote_init(self, fake_inputdataset_remote):
        """Test initialization of an InputDataset with a remote source.

        Fixtures
        --------
        fake_inputdataset_remote: FakeInputDataset instance for remote files.

        Asserts
        -------
        - The `location_type` is "url".
        - The `basename` is "remote_file.nc".
        - The `file_hash` is set to "abc123".
        - The dataset is an instance of FakeInputDataset.
        """
        assert fake_inputdataset_remote.source.location_type == "url", (
            "Expected location_type to be 'url'"
        )
        assert fake_inputdataset_remote.source.basename == "remote_file.nc", (
            "Expected basename to be 'remote_file.nc'"
        )
        assert fake_inputdataset_remote.source.file_hash == "abc123", (
            "Expected file_hash to be 'abc123'"
        )
        assert isinstance(fake_inputdataset_remote, FakeInputDataset), (
            "Expected an instance of FakeInputDataset"
        )

    def test_remote_requires_file_hash(self, fake_inputdataset_remote):
        """Test that a remote InputDataset raises an error when the file hash is
        missing.

        This test confirms that a ValueError is raised if a remote dataset is created without a required file hash.

        Fixtures
        --------
        fake_inputdataset_remote: FakeInputDataset instance for remote files.

        Asserts
        -------
        - A ValueError is raised if the `file_hash` is missing for a remote dataset.
        - The exception message matches the expected error message.
        """
        with pytest.raises(ValueError) as exception_info:
            FakeInputDataset("http://example.com/remote_file.nc")

        expected_message = (
            "Cannot create InputDataset for \n http://example.com/remote_file.nc:\n "
            + "InputDataset.source.file_hash cannot be None if InputDataset.source.location_type is 'url'.\n"
            + "A file hash is required to verify non-plaintext files downloaded from remote sources."
        )

        assert str(exception_info.value) == expected_message


class TestStrAndRepr:
    """Test class for the __str__ and __repr__ methods on an InputDataset.

    Tests
    -----
    test_local_str
       Test the string representation of an InputDataset with a local source
    test_local_repr
       Test the repr representation of an InputDataset with a local source
    test_remote_repr
       Test the repr representation of an InputDataset with a remote source
    test_remote_str
       Test the string representation of an InputDataset with a remote source
    test_str_with_working_path
       Test the string representation when the InputDataset.working_path attribute is defined
    test_repr_with_working_path
       Test the repr representation when the InputDataset.working_path attribute is defined
    """

    def test_local_str(self, fake_inputdataset_local):
        """Test the string representation of a local InputDataset."""
        expected_str = dedent(
            """\
    ----------------
    FakeInputDataset
    ----------------
    Source location: some/local/source/path/local_file.nc
    start_date: 2024-10-22 12:34:56
    end_date: 2024-12-31 23:59:59
    Working path: None ( does not yet exist. Call InputDataset.get() )"""
        )
        assert str(fake_inputdataset_local) == expected_str

    def test_local_repr(self, fake_inputdataset_local):
        """Test the repr representation of a local InputDataset."""
        expected_repr = dedent(
            """\
    FakeInputDataset(
    location = 'some/local/source/path/local_file.nc',
    file_hash = None,
    start_date = datetime.datetime(2024, 10, 22, 12, 34, 56),
    end_date = datetime.datetime(2024, 12, 31, 23, 59, 59)
    )"""
        )
        assert repr(fake_inputdataset_local) == expected_repr

    def test_remote_repr(self, fake_inputdataset_remote):
        """Test the repr representation of a remote InputDataset."""
        expected_repr = dedent(
            """\
    FakeInputDataset(
    location = 'http://example.com/remote_file.nc',
    file_hash = 'abc123',
    start_date = datetime.datetime(2024, 10, 22, 12, 34, 56),
    end_date = datetime.datetime(2024, 12, 31, 23, 59, 59)
    )"""
        )
        assert repr(fake_inputdataset_remote) == expected_repr

    def test_remote_str(self, fake_inputdataset_remote):
        """Test the string representation of a remote InputDataset."""
        expected_str = dedent(
            """\
    ----------------
    FakeInputDataset
    ----------------
    Source location: http://example.com/remote_file.nc
    Source file hash: abc123
    start_date: 2024-10-22 12:34:56
    end_date: 2024-12-31 23:59:59
    Working path: None ( does not yet exist. Call InputDataset.get() )"""
        )
        assert str(fake_inputdataset_remote) == expected_str

    @mock.patch.object(
        FakeInputDataset, "local_hash", new_callable=mock.PropertyMock
    )  # Mock local_hash
    @mock.patch.object(
        FakeInputDataset, "exists_locally", new_callable=mock.PropertyMock
    )  # Mock exists_locally
    def test_str_with_working_path(
        self, mock_exists_locally, mock_local_hash, fake_inputdataset_local
    ):
        """Test the string output when the working_path attribute is defined.

        This test verifies that the string output includes the correct working path
        and whether the path exists or not, mocking the `exists_locally` and `local_hash`
        properties to simulate both cases.

        Fixtures
        --------
        fake_inputdataset_local: FakeInputDataset instance for local files.

        Asserts
        -------
        - The string output includes the working path when it is set.
        - If the working path exists, the string includes "(exists)".
        - If the working path does not exist, the string includes a message indicating the path does not yet exist.
        """
        fake_inputdataset_local.working_path = Path("/some/local/path")

        # Mock local_hash to prevent triggering _get_sha256_hash
        mock_local_hash.return_value = {"mocked_path": "mocked_hash"}

        # Simulate exists_locally being True
        mock_exists_locally.return_value = True
        assert "Working path: /some/local/path" in str(fake_inputdataset_local)
        assert "(exists)" in str(fake_inputdataset_local)

        # Simulate exists_locally being False
        mock_exists_locally.return_value = False
        assert "Working path: /some/local/path" in str(fake_inputdataset_local)
        assert " ( does not yet exist. Call InputDataset.get() )" in str(
            fake_inputdataset_local
        )

    @mock.patch.object(
        FakeInputDataset, "local_hash", new_callable=mock.PropertyMock
    )  # Mock local_hash
    @mock.patch.object(
        FakeInputDataset, "exists_locally", new_callable=mock.PropertyMock
    )  # Mock exists_locally
    def test_repr_with_working_path(
        self, mock_exists_locally, mock_local_hash, fake_inputdataset_local
    ):
        """Test the repr output when the working_path attribute is defined.

        This test verifies that the repr output correctly includes the working path and indicates
        whether or not the path exists, mocking the `exists_locally` and `local_hash` properties
        to simulate both cases.

        Fixtures
        --------
        fake_inputdataset_local: FakeInputDataset instance for local files.

        Asserts
        -------
        - If the working path exists, the repr includes the path with no additional notes.
        - If the working path does not exist, the repr includes a note indicating the path does not exist.
        """
        fake_inputdataset_local.working_path = Path("/some/local/path")

        # Mock local_hash to prevent triggering _get_sha256_hash
        mock_local_hash.return_value = {"mocked_path": "mocked_hash"}

        # Simulate exists_locally being True
        mock_exists_locally.return_value = True
        assert (
            "State: <working_path = /some/local/path, local_hash = {'mocked_path': 'mocked_hash'}>"
            in repr(fake_inputdataset_local)
        )

        # Simulate exists_locally being False
        mock_exists_locally.return_value = False
        mock_local_hash.return_value = None
        assert "State: <working_path = /some/local/path (does not exist)>" in repr(
            fake_inputdataset_local
        )


class TestExistsLocally:
    """Test class for the 'exists_locally' property.

    Tests
    -----
    test_no_working_path_or_stat_cache
       Test exists_locally when no working path or stat cache is defined
    test_file_does_not_exist
       Test exists_locally when the file does not exist
    test_no_cached_stats
       Test exists_locally when no cached stats are available
    test_size_mismatch
       Test exists_locally when the file size does not match the cached value
    test_modification_time_mismatch_with_hash_match
       Test exists_locally when the modification time does not match but the hash
    test_modification_time_and_hash_mismatch
       Test exists_locally when both modification time and hash do not match.
    test_all_checks_pass
       Test exists_locally when all checks pass
    """

    def test_no_working_path_or_stat_cache(self, fake_inputdataset_local):
        """Test exists_locally when no working path or stat cache is defined.

        Asserts:
        - exists_locally is False when `working_path` or `_local_file_stat_cache` is None.
        """
        fake_inputdataset_local.working_path = None
        fake_inputdataset_local._local_file_stat_cache = None
        assert not fake_inputdataset_local.exists_locally, (
            "Expected exists_locally to be False when working_path or stat cache is None"
        )

    def test_file_does_not_exist(self, fake_inputdataset_local):
        """Test exists_locally when the file does not exist.

        Asserts:
        - exists_locally is False when any file in `working_path` does not exist.
        """
        fake_inputdataset_local.working_path = Path("/some/nonexistent/path")
        fake_inputdataset_local._local_file_stat_cache = {
            Path("/some/nonexistent/path"): None
        }

        with mock.patch.object(Path, "exists", return_value=False):
            assert not fake_inputdataset_local.exists_locally, (
                "Expected exists_locally to be False when the file does not exist"
            )

    def test_no_cached_stats(self, fake_inputdataset_local):
        """Test exists_locally when no cached stats are available.

        Asserts:
        - exists_locally is False when no stats are cached for a file.
        """
        fake_inputdataset_local.working_path = Path("/some/local/path")
        fake_inputdataset_local._local_file_stat_cache = {}

        with mock.patch.object(Path, "exists", return_value=True):
            assert not fake_inputdataset_local.exists_locally, (
                "Expected exists_locally to be False when no cached stats are available"
            )

    def test_size_mismatch(self, fake_inputdataset_local):
        """Test exists_locally when the file size does not match the cached value.

        Asserts:
        - exists_locally is False when the file size does not match.
        """
        fake_inputdataset_local.working_path = Path("/some/local/path")
        fake_inputdataset_local._local_file_stat_cache = {
            Path("/some/local/path"): mock.Mock(st_size=100)
        }

        with mock.patch.object(Path, "exists", return_value=True):
            with mock.patch.object(Path, "stat", return_value=mock.Mock(st_size=200)):
                assert not fake_inputdataset_local.exists_locally, (
                    "Expected exists_locally to be False when file size does not match cached stats"
                )

    def test_modification_time_mismatch_with_hash_match(self, fake_inputdataset_local):
        """Test exists_locally when the modification time does not match but the hash
        matches.

        Asserts:
        - exists_locally is True when the modification time does not match but the hash matches.
        """
        fake_inputdataset_local.working_path = Path("/some/local/path")
        fake_inputdataset_local._local_file_stat_cache = {
            Path("/some/local/path"): mock.Mock(st_size=100, st_mtime=12345)
        }
        fake_inputdataset_local._local_file_hash_cache = {
            Path("/some/local/path"): "mocked_hash"
        }

        with mock.patch.object(Path, "exists", return_value=True):
            with mock.patch.object(
                Path,
                "stat",
                return_value=mock.Mock(
                    st_size=100, st_mtime=54321, st_mode=stat.S_IFREG
                ),
            ):
                with mock.patch(
                    "cstar.base.input_dataset._get_sha256_hash",
                    return_value="mocked_hash",
                ):
                    assert fake_inputdataset_local.exists_locally, (
                        "Expected exists_locally to be True when modification time mismatches but hash matches"
                    )

    def test_modification_time_and_hash_mismatch(self, fake_inputdataset_local):
        """Test exists_locally when both modification time and hash do not match.

        Asserts:
        - exists_locally is False when both modification time and hash do not match.
        """
        fake_inputdataset_local.working_path = Path("/some/local/path")
        fake_inputdataset_local._local_file_stat_cache = {
            Path("/some/local/path"): mock.Mock(st_size=100, st_mtime=12345)
        }
        fake_inputdataset_local._local_file_hash_cache = {
            Path("/some/local/path"): "mocked_hash"
        }

        with mock.patch.object(Path, "exists", return_value=True):
            with mock.patch.object(
                Path,
                "stat",
                return_value=mock.Mock(
                    st_size=100, st_mtime=54321, st_mode=stat.S_IFREG
                ),
            ):
                with mock.patch(
                    "cstar.base.input_dataset._get_sha256_hash",
                    return_value="different_hash",
                ):
                    assert not fake_inputdataset_local.exists_locally, (
                        "Expected exists_locally to be False when both modification time and hash do not match"
                    )

    def test_all_checks_pass(self, fake_inputdataset_local):
        """Test exists_locally when all checks pass.

        Asserts:
        - exists_locally is True when the file exists, size matches, and hash matches (if needed).
        """
        fake_inputdataset_local.working_path = Path("/some/local/path")
        fake_inputdataset_local._local_file_stat_cache = {
            Path("/some/local/path"): mock.Mock(st_size=100, st_mtime=12345)
        }
        fake_inputdataset_local._local_file_hash_cache = {
            Path("/some/local/path"): "mocked_hash"
        }

        with mock.patch.object(Path, "exists", return_value=True):
            with mock.patch.object(
                Path, "stat", return_value=mock.Mock(st_size=100, st_mtime=12345)
            ):
                assert fake_inputdataset_local.exists_locally, (
                    "Expected exists_locally to be True when all checks pass"
                )


def test_to_dict(fake_inputdataset_remote):
    """Test the InputDataset.to_dict method, using a remote InputDataset as an example.

    Fixtures
    --------
    fake_inputdataset_remote: FakeInputDataset instance for remote files.

    Asserts
    -------
    - The dictionary returned matches a known expected dictionary
    """
    assert fake_inputdataset_remote.to_dict() == {
        "location": "http://example.com/remote_file.nc",
        "file_hash": "abc123",
        "start_date": "2024-10-22 12:34:56",
        "end_date": "2024-12-31 23:59:59",
    }


class TestInputDatasetGet:
    """Test class for the InputDataset.get method.

    This test class covers scenarios for both local and remote datasets and verifies the
    behavior of the InputDataset.get method, including handling of existing files,
    file downloading, and symbolic link creation.

    Attributes
    ----------
    - target_dir: Simulated directory for storing files.
    - target_filepath_local: Path for local files in the target directory.
    - target_filepath_remote: Path for remote files in the target directory.

    Tests
    -----
    - test_get_when_file_exists
    - test_get_with_local_source
    - test_get_local_wrong_hash
    - test_get_with_remote_source
    - test_get_remote_with_no_file_hash
    """

    # Common attributes
    target_dir = Path("/some/local/target/dir")
    target_filepath_local = target_dir / "local_file.nc"
    target_filepath_remote = target_dir / "remote_file.nc"

    def setup_method(self, fake_inputdataset_local):
        """Setup method to patch various file system operations used in the get method.

        This method mocks file system interactions to prevent actual disk operations during testing.

        Mocks
        -----
        - Path.mkdir: Mocks directory creation to avoid creating real directories.
        - Path.symlink_to: Mocks symbolic link creation to avoid modifying the file system.
        - Path.exists: Mocks file existence checks to simulate whether files or directories already exist.
        """
        # Patch Path.mkdir globally for all tests in this class to avoid file system interaction
        self.patch_mkdir = mock.patch.object(Path, "mkdir")
        self.mock_mkdir = self.patch_mkdir.start()

        # Patch Path.symlink_to globally for all tests
        self.patch_symlink_to = mock.patch.object(Path, "symlink_to")
        self.mock_symlink_to = self.patch_symlink_to.start()

        # Patch Path.exists globally for all tests but let each test set the return_value
        self.patcher_exists = mock.patch.object(Path, "exists")
        self.mock_exists = self.patcher_exists.start()

    def teardown_method(self):
        """Stops all patches started in setup_method."""
        mock.patch.stopall()

    @mock.patch("cstar.base.input_dataset._get_sha256_hash", return_value="mocked_hash")
    @mock.patch.object(
        FakeInputDataset, "exists_locally", new_callable=mock.PropertyMock
    )
    def test_get_when_file_exists(
        self,
        mock_exists_locally,
        mock_get_hash,
        fake_inputdataset_local,
        mock_path_resolve,
    ):
        """Test the InputDataset.get method when the target file already exists."""
        # Hardcode the resolved path for local_dir
        local_dir_resolved = Path("/resolved/local/dir")
        target_path = local_dir_resolved / "local_file.nc"

        # Mock `exists_locally` to return True
        mock_exists_locally.return_value = True

        # Set `working_path` to match `target_path`
        fake_inputdataset_local.working_path = target_path

        # Call the `get` method
        fake_inputdataset_local.get(local_dir_resolved)

        # Ensure `_get_sha256_hash` was not called
        mock_get_hash.assert_not_called()

        # Assert `working_path` remains unchanged
        assert fake_inputdataset_local.working_path == target_path, (
            f"Expected working_path to remain as {target_path}, "
            f"but got {fake_inputdataset_local.working_path}"
        )

        mock_path_resolve.assert_called()

    @mock.patch("cstar.base.input_dataset._get_sha256_hash", return_value="mocked_hash")
    def test_get_with_local_source(
        self, mock_get_hash, fake_inputdataset_local, mock_path_resolve
    ):
        """Test the InputDataset.get method with a local source file.

        This test verifies that when the source file is local, a symbolic link is
        created in the target directory and the working_path is updated accordingly.
        """
        # Define resolved paths for local_dir and source file
        source_filepath = Path(fake_inputdataset_local.source.location)

        # Mock Path.exists to simulate that the file doesn't exist yet in local_dir
        self.mock_exists.return_value = False

        # Mock Path.stat to simulate valid file stats for target_path
        mock_stat_result = mock.Mock(
            st_size=12345, st_mtime=1678901234, st_mode=0o100644
        )
        with mock.patch.object(Path, "stat", return_value=mock_stat_result):
            # Call the get method
            fake_inputdataset_local.get(self.target_dir)

            # Assert that a symbolic link was created with the resolved path
            self.mock_symlink_to.assert_called_once_with(source_filepath)

            # Assert that working_path is updated to the resolved target path
            expected_target_path = self.target_dir / "local_file.nc"
<<<<<<< HEAD
            assert fake_inputdataset_local.working_path == expected_target_path, (
                f"Expected working_path to be {expected_target_path}, but got {fake_inputdataset_local.working_path}"
=======

            assert local_input_dataset.working_path == expected_target_path, (
                f"Expected working_path to be {expected_target_path}, but got {local_input_dataset.working_path}"
>>>>>>> ebb3d81d
            )

        mock_path_resolve.assert_called()

    @mock.patch("cstar.base.input_dataset._get_sha256_hash", return_value="mocked_hash")
    def test_get_local_wrong_hash(
        self, mock_get_hash, fake_inputdataset_local, mock_path_resolve
    ):
        """Test the `get` method with a bogus file_hash for local sources."""
        # Assign a bogus file hash
        fake_inputdataset_local.source._file_hash = "bogus_hash"

        source_filepath_local = Path(fake_inputdataset_local.source.location)

        # Mock Path.exists to simulate that the file doesn't yet exist
        self.mock_exists.return_value = False

        # Call `get` and assert it raises a ValueError
        with pytest.raises(
            ValueError, match="The provided file hash.*does not match.*"
        ):
            fake_inputdataset_local.get(self.target_dir)

        # Ensure `_get_sha256_hash` was called with the source path
        mock_get_hash.assert_called_once_with(source_filepath_local)

        mock_path_resolve.assert_called()

    @mock.patch("pooch.create")
    @mock.patch("pooch.HTTPDownloader")
    @mock.patch("cstar.base.input_dataset._get_sha256_hash", return_value="mocked_hash")
    def test_get_with_remote_source(
        self,
        mock_get_hash,
        mock_downloader,
        mock_pooch_create,
        fake_inputdataset_remote,
    ):
        """Test the InputDataset.get method with a remote source file.

        This test verifies that when the source file is remote, the file is downloaded
        correctly using pooch, and the working_path is updated to the downloaded file
        path.
        """
        # Define resolved paths
        target_filepath_remote = self.target_dir / "remote_file.nc"

        # Mock Path.stat to simulate file stats for target_path
        mock_stat_result = mock.Mock(
            st_size=12345, st_mtime=1678901234, st_mode=0o100644
        )
        with mock.patch.object(Path, "stat", return_value=mock_stat_result):
            # Mock Path.exists to simulate the target file does not yet exist
            self.mock_exists.return_value = False

            # Mock Path.resolve to return the correct target directory
            with mock.patch.object(Path, "resolve", return_value=self.target_dir):
                # Create a mock Pooch instance and mock the fetch method
                mock_pooch_instance = mock.Mock()
                mock_pooch_create.return_value = mock_pooch_instance
                mock_fetch = mock.Mock()
                mock_pooch_instance.fetch = mock_fetch

                # Call the get method
                fake_inputdataset_remote.get(self.target_dir)

                # Ensure pooch.create was called correctly
                mock_pooch_create.assert_called_once_with(
                    path=self.target_dir,
                    base_url="http://example.com/",
                    registry={"remote_file.nc": "abc123"},
                )

                # Ensure fetch was called with the mocked downloader
                mock_fetch.assert_called_once_with(
                    "remote_file.nc", downloader=mock_downloader.return_value
                )

                # Assert that working_path is updated to the expected target path
                assert (
                    fake_inputdataset_remote.working_path == target_filepath_remote
                ), (
                    f"Expected working_path to be {target_filepath_remote}, but got {fake_inputdataset_remote.working_path}"
                )

    def test_get_remote_with_no_file_hash(
        self, fake_inputdataset_remote, mock_path_resolve
    ):
        """Test the InputDataset.get method when no file_hash is provided for a remote
        source.

        This test verifies that the get method raises a ValueError when a remote source file is
        attempted to be fetched without a defined file_hash, as file verification is necessary.

        Fixtures
        --------
        fake_inputdataset_remote: FakeInputDataset instance for remote files.
        mock_exists: Mock for Path.exists to simulate that the target file does not yet exist.
        mock_path_resolve: Mock for Path.resolve to simulate resolving the target directory.

        Asserts
        -------
        - A ValueError is raised when no file_hash is provided for a remote file.
        - The error message matches the expected message regarding the missing file_hash.
        """
        fake_inputdataset_remote.source._file_hash = None
        self.mock_exists.return_value = False

        expected_message = (
            "Source type is URL but no file hash was not provided. Cannot proceed."
        )

        with pytest.raises(ValueError) as exception_info:
            fake_inputdataset_remote.get(self.target_dir)
        assert str(exception_info.value) == expected_message

        mock_path_resolve.assert_called()


class TestLocalHash:
    """Test class for the `local_hash` property.

    Mocks
    -----
    Path.resolve()
       Mocks calls to resolve any mocked paths with pathlib
    cstar.utils._get_sha256_hash
       Mocks calls to compute sha256 checksums using cstar.utils
    InputDataset.exists_locally
       Mocks calls to the boolean `exists_locally` property of InputDataset

    Tests
    -----
    test_local_hash_single_file
       Test `local_hash` calculation for a single file.
    test_local_hash_cached
       Test `local_hash` when the hash is cached
    test_local_hash_no_working_path
       Test `local_hash` when no working path is set.
    test_local_hash_multiple_files
       Test `local_hash` calculation for multiple files
    """

    def setup_method(self):
        """Set up common mocks for `local_hash` tests."""
        # Patch _get_sha256_hash
        self.patcher_get_hash = mock.patch("cstar.base.input_dataset._get_sha256_hash")
        self.mock_get_hash = self.patcher_get_hash.start()
        self.mock_get_hash.return_value = "mocked_hash"

        # Patch exists_locally
        self.patcher_exists_locally = mock.patch(
            "cstar.base.input_dataset.InputDataset.exists_locally",
            new_callable=mock.PropertyMock,
        )
        self.mock_exists_locally = self.patcher_exists_locally.start()
        self.mock_exists_locally.return_value = True

    def teardown_method(self):
        """Stop all patches."""
        mock.patch.stopall()

    def test_local_hash_single_file(self, fake_inputdataset_local, log: logging.Logger):
        """Test `local_hash` calculation for a single file."""
        fake_inputdataset_local._local_file_hash_cache = {}
        fake_inputdataset_local.working_path = Path("/some/local/path")

        result = fake_inputdataset_local.local_hash

        # Check that the result uses the resolved path
        assert result == {Path("/some/local/path"): "mocked_hash"}, (
            f"Expected calculated local_hash, but got {result}"
        )

        # Verify _get_sha256_hash was called with the resolved path
        self.mock_get_hash.assert_called_once_with(Path("/some/local/path"))

    def test_local_hash_cached(self, fake_inputdataset_local):
        """Test `local_hash` when the hash is cached."""
        cached_hash = {Path("/resolved/local/path"): "cached_hash"}
        fake_inputdataset_local._local_file_hash_cache = cached_hash

        result = fake_inputdataset_local.local_hash

        assert result == cached_hash, "Expected the cached hash to be returned."
        self.mock_get_hash.assert_not_called()

    def test_local_hash_no_working_path(self, fake_inputdataset_local):
        """Test `local_hash` when no working path is set."""
        fake_inputdataset_local.working_path = None

        result = fake_inputdataset_local.local_hash

        assert result == {}, (
            "Expected local_hash to be empty when working_path is not set."
        )
        self.mock_get_hash.assert_not_called()

    def test_local_hash_multiple_files(
        self, fake_inputdataset_local, mock_path_resolve
    ):
        """Test `local_hash` calculation for multiple files."""
        expected_path_1 = Path("/some/local/path1")
        expected_path_2 = Path("/some/local/path2")

        fake_inputdataset_local._local_file_hash_cache = {}
        fake_inputdataset_local.working_path = [
            expected_path_1,
            expected_path_2,
        ]
        result = fake_inputdataset_local.local_hash

        assert result == {
            expected_path_1: "mocked_hash",
            expected_path_2: "mocked_hash",
        }, f"Expected calculated local_hash for multiple files, but got {result}"

        self.mock_get_hash.assert_has_calls(
            [
                mock.call(expected_path_1),
                mock.call(expected_path_2),
            ],
            any_order=True,
        )

        mock_path_resolve.assert_called()<|MERGE_RESOLUTION|>--- conflicted
+++ resolved
@@ -560,15 +560,10 @@
 
             # Assert that working_path is updated to the resolved target path
             expected_target_path = self.target_dir / "local_file.nc"
-<<<<<<< HEAD
+
             assert fake_inputdataset_local.working_path == expected_target_path, (
                 f"Expected working_path to be {expected_target_path}, but got {fake_inputdataset_local.working_path}"
-=======
-
-            assert local_input_dataset.working_path == expected_target_path, (
-                f"Expected working_path to be {expected_target_path}, but got {local_input_dataset.working_path}"
->>>>>>> ebb3d81d
-            )
+
 
         mock_path_resolve.assert_called()
 
