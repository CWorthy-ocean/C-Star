--- conflicted
+++ resolved
@@ -639,119 +639,6 @@
 
         with pytest.raises(ValueError) as exception_info:
             remote_input_dataset.get(self.target_dir)
-<<<<<<< HEAD
         assert str(exception_info.value) == expected_message
-=======
-        assert str(exception_info.value) == expected_message
-
-        mock_path_resolve.assert_called()
-
-
-class TestLocalHash:
-    """Test class for the `local_hash` property.
-
-    Mocks
-    -----
-    Path.resolve()
-       Mocks calls to resolve any mocked paths with pathlib
-    cstar.utils._get_sha256_hash
-       Mocks calls to compute sha256 checksums using cstar.utils
-    InputDataset.exists_locally
-       Mocks calls to the boolean `exists_locally` property of InputDataset
-
-    Tests
-    -----
-    test_local_hash_single_file
-       Test `local_hash` calculation for a single file.
-    test_local_hash_cached
-       Test `local_hash` when the hash is cached
-    test_local_hash_no_working_path
-       Test `local_hash` when no working path is set.
-    test_local_hash_multiple_files
-       Test `local_hash` calculation for multiple files
-    """
-
-    def setup_method(self):
-        """Set up common mocks for `local_hash` tests."""
-
-        # Patch _get_sha256_hash
-        self.patcher_get_hash = mock.patch("cstar.base.input_dataset._get_sha256_hash")
-        self.mock_get_hash = self.patcher_get_hash.start()
-        self.mock_get_hash.return_value = "mocked_hash"
-
-        # Patch exists_locally
-        self.patcher_exists_locally = mock.patch(
-            "cstar.base.input_dataset.InputDataset.exists_locally",
-            new_callable=mock.PropertyMock,
-        )
-        self.mock_exists_locally = self.patcher_exists_locally.start()
-        self.mock_exists_locally.return_value = True
-
-    def teardown_method(self):
-        """Stop all patches."""
-        mock.patch.stopall()
-
-    def test_local_hash_single_file(self, local_input_dataset, log: logging.Logger):
-        """Test `local_hash` calculation for a single file."""
-        local_input_dataset._local_file_hash_cache = {}
-        local_input_dataset.working_path = Path("/some/local/path")
-
-        result = local_input_dataset.local_hash
-
-        # Check that the result uses the resolved path
-        assert result == {
-            Path("/some/local/path"): "mocked_hash"
-        }, f"Expected calculated local_hash, but got {result}"
-
-        # Verify _get_sha256_hash was called with the resolved path
-        self.mock_get_hash.assert_called_once_with(Path("/some/local/path"))
-
-    def test_local_hash_cached(self, local_input_dataset):
-        """Test `local_hash` when the hash is cached."""
-        cached_hash = {Path("/resolved/local/path"): "cached_hash"}
-        local_input_dataset._local_file_hash_cache = cached_hash
-
-        result = local_input_dataset.local_hash
-
-        assert result == cached_hash, "Expected the cached hash to be returned."
-        self.mock_get_hash.assert_not_called()
-
-    def test_local_hash_no_working_path(self, local_input_dataset):
-        """Test `local_hash` when no working path is set."""
-        local_input_dataset.working_path = None
-
-        result = local_input_dataset.local_hash
-
-        assert (
-            result == {}
-        ), "Expected local_hash to be empty when working_path is not set."
-        self.mock_get_hash.assert_not_called()
-
-    def test_local_hash_multiple_files(self, local_input_dataset, mock_path_resolve):
-        """Test `local_hash` calculation for multiple files."""
-
-        expected_path_1 = Path("/some/local/path1")
-        expected_path_2 = Path("/some/local/path2")
-
-        local_input_dataset._local_file_hash_cache = {}
-        local_input_dataset.working_path = [
-            expected_path_1,
-            expected_path_2,
-        ]
-        result = local_input_dataset.local_hash
-
-        assert result == {
-            expected_path_1: "mocked_hash",
-            expected_path_2: "mocked_hash",
-        }, f"Expected calculated local_hash for multiple files, but got {result}"
-
-        self.mock_get_hash.assert_has_calls(
-            [
-                mock.call(expected_path_1),
-                mock.call(expected_path_2),
-            ],
-            any_order=True,
-        )
-
-        mock_path_resolve.assert_called()
->>>>>>> 2258aa0d
+
+        mock_path_resolve.assert_called()