--- conflicted
+++ resolved
@@ -1,9 +1,4 @@
-<<<<<<< HEAD
 import logging
-import pytest
-
-=======
->>>>>>> 49b30cc1
 from pathlib import Path
 from textwrap import dedent
 from unittest import mock
