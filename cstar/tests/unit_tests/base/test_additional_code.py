--- conflicted
+++ resolved
@@ -3,12 +3,8 @@
 
 import cstar
 from cstar.base import AdditionalCode
-<<<<<<< HEAD
-from cstar.base.datasource import DataSource
-=======
 from cstar.io.constants import SourceClassification
 from cstar.io.source_data import SourceDataCollection
->>>>>>> 2f320287
 
 
 class TestInit:
@@ -31,28 +27,6 @@
         """Test that an AdditionalCode object is initialized with the correct
         attributes.
         """
-<<<<<<< HEAD
-        additional_code = AdditionalCode(
-            location="https://github.com/test/repo.git",
-            checkout_target="test123",
-            subdir="test/subdir",
-            files=["test_file_1.F", "test_file_2.py", "test_file_3.opt"],
-        )
-        assert additional_code.source.location == "https://github.com/test/repo.git"
-        assert additional_code.checkout_target == "test123"
-        assert additional_code.subdir == "test/subdir"
-        assert additional_code.files == [
-            "test_file_1.F",
-            "test_file_2.py",
-            "test_file_3.opt",
-        ]
-
-    def test_defaults(self):
-        """Test that a minimal AdditionalCode object is initialized with correct default
-        values.
-        """
-        additional_code = AdditionalCode(location="test/location")
-=======
         with mock.patch.object(
             cstar.io.source_data._SourceInspector,
             "classify",
@@ -69,7 +43,6 @@
                 subdir="test/subdir",
                 files=["test_file_1.F", "test_file_2.py", "test_file_3.opt"],
             )
->>>>>>> 2f320287
 
         assert ac.source.locations == [
             "https://raw.githubusercontent.com/test/repo/test123/test/subdir/test_file_1.F",
@@ -81,53 +54,12 @@
 class TestStrAndRepr:
     """Test class for the `__str__` and `__repr__` methods of the AdditionalCode class."""
 
-<<<<<<< HEAD
-    The `__str__` and `__repr__` methods provide string representations of AdditionalCode
-    instances, which include key attributes such as location, subdirectory, and associated files.
-
-    Tests
-    -----
-    test_repr_remote
-        Verifies that the `__repr__` method returns the correct string for a remote AdditionalCode instance.
-    test_repr_local
-        Verifies that the `__repr__` method returns the correct string for a local AdditionalCode instance.
-    test_repr_with_working_path
-        Verifies that the `__repr__` method includes additional state information when `working_path` is set.
-    test_str_remote
-        Verifies that the `__str__` method returns the correct string for a remote AdditionalCode instance.
-    test_str_local
-        Verifies that the `__str__` method returns the correct string for a local AdditionalCode instance.
-
-    Mocks
-    -----
-    exists_locally
-        Patches the `exists_locally` property to simulate the existence or non-existence of files.
-    """
-
-    def test_repr_remote(self, fake_additionalcode_remote):
-=======
     def test_repr_remote(self, additionalcode_remote):
->>>>>>> 2f320287
         """Test that the __repr__ method returns the correct string for the example
         remote AdditionalCode instance defined in the above fixture.
         """
         ac = additionalcode_remote()
         expected_repr = dedent("""\
-<<<<<<< HEAD
-        AdditionalCode(
-        location = 'https://github.com/test/repo.git',
-        subdir = 'test/subdir'
-        checkout_target = 'test123',
-        files = ['test_file_1.F',
-                 'test_file_2.py',
-                 'test_file_3.opt']
-        )""")
-        assert repr(fake_additionalcode_remote) == expected_repr, (
-            f"expected \n{repr(fake_additionalcode_remote)}\n, got \n{expected_repr}"
-        )
-
-    def test_repr_local(self, fake_additionalcode_local):
-=======
 AdditionalCode(
 location=https://github.com/test/repo.git,
 subdir=test/subdir,
@@ -138,45 +70,10 @@
         )
 
     def test_repr_local(self, additionalcode_local):
->>>>>>> 2f320287
         """Test that the __repr__ method returns the correct string for the example
         local AdditionalCode instance defined in the above fixture.
         """
         expected_repr = dedent("""\
-<<<<<<< HEAD
-        AdditionalCode(
-        location = '/some/local/directory',
-        subdir = 'some/subdirectory'
-        checkout_target = None,
-        files = ['test_file_1.F',
-                 'test_file_2.py',
-                 'test_file_3.opt']
-        )""")
-        assert repr(fake_additionalcode_local) == expected_repr
-
-    @mock.patch(
-        "cstar.base.additional_code.AdditionalCode.exists_locally",
-        new_callable=mock.PropertyMock,
-        return_value=True,
-    )
-    def test_repr_with_working_path(
-        self, mock_exists_locally, fake_additionalcode_local
-    ):
-        """Test that the __repr__ method contains the correct substring when
-        working_path attr is defined.
-
-        Fixtures:
-        ------
-        - mock_exists: Patches Path.exists() to ensure exists_locally property used in __repr__ returns True.
-        - fake_additionalcode_local: An example AdditionalCode instance representing local code
-        """
-        fake_additionalcode_local.working_path = Path("/mock/local/dir")
-        assert "State: <working_path = /mock/local/dir,exists_locally = True>" in repr(
-            fake_additionalcode_local
-        )
-
-    def test_str_remote(self, fake_additionalcode_remote):
-=======
 AdditionalCode(
 location=/some/local/directory,
 subdir=some/subdirectory,
@@ -185,7 +82,6 @@
         assert repr(additionalcode_local()) == expected_repr
 
     def test_str_remote(self, additionalcode_remote):
->>>>>>> 2f320287
         """Test that the __str__ method returns the correct string for the example
         remote AdditionalCode instance defined in the above fixture.
         """
@@ -199,19 +95,11 @@
         Working copy: None
         Exists locally: False (get with AdditionalCode.get())""")
 
-<<<<<<< HEAD
-        assert str(fake_additionalcode_remote) == expected_str, (
-            f"expected \n{str(fake_additionalcode_remote)}\n, got \n{expected_str}"
-        )
-
-    def test_str_local(self, fake_additionalcode_local):
-=======
         assert str(additionalcode_remote()) == expected_str, (
             f"expected \n{str(additionalcode_remote())}\n, got \n{expected_str}"
         )
 
     def test_str_local(self, additionalcode_local):
->>>>>>> 2f320287
         """Test that the __str__ method returns the correct string for the example local
         AdditionalCode instance defined in the above fixture.
         """
@@ -219,203 +107,12 @@
         expected_str = dedent("""\
         AdditionalCode
         --------------
-<<<<<<< HEAD
-        Location: /some/local/directory
-        Subdirectory: some/subdirectory
-        Working path: None
-        Exists locally: False (get with AdditionalCode.get())
-        Files:
-            test_file_1.F
-            test_file_2.py
-            test_file_3.opt""")
-
-        assert str(fake_additionalcode_local) == expected_str, (
-            f"expected \n{str(fake_additionalcode_local)}\n, got \n{expected_str}"
-        )
-
-
-class TestExistsLocally:
-    """Test class for the `exists_locally` property of the AdditionalCode class.
-
-    The `exists_locally` property verifies whether the required additional code
-    files exist at the specified local working path and have matching hash values.
-
-    Tests
-    -----
-    test_all_files_exist_and_hashes_match
-        Verifies that `exists_locally` returns True when all files exist and their hashes match the cache.
-    test_some_files_missing
-        Verifies that `exists_locally` returns False when some files are missing.
-    test_hash_mismatch
-        Verifies that `exists_locally` returns False when a file's hash does not match the cached value.
-    test_no_working_path
-        Verifies that `exists_locally` returns False when the `working_path` attribute is None.
-    test_no_cached_hashes
-        Verifies that `exists_locally` returns False when the hash cache is None.
-
-    Mocks
-    -----
-    _get_sha256_hash
-        Patches the `_get_sha256_hash` function to simulate file hash calculation without requiring real files.
-    Path.exists
-        Patches the `Path.exists` property to handle a variety of situations regarding file existings
-    """
-
-    def setup_method(self):
-        """Set up common mocks before each test."""
-        self.patch_get_sha256_hash = mock.patch(
-            "cstar.base.additional_code._get_sha256_hash"
-        )
-        self.mock_get_sha256_hash = self.patch_get_sha256_hash.start()
-
-        self.patch_exists = mock.patch("pathlib.Path.exists")
-        self.mock_exists = self.patch_exists.start()
-
-    def teardown_method(self):
-        """Stop all mocks after each test."""
-        mock.patch.stopall()
-
-    def test_all_files_exist_and_hashes_match(self):
-        """Verifies that `exists_locally` returns True when all files exist and their
-        hashes match the cache.
-
-        This test ensures that the `exists_locally` property correctly identifies when all files
-        associated with an `AdditionalCode` instance:
-        - Exist in the specified `working_path`.
-        - Have hash values that match the cached values in `_local_file_hash_cache`.
-
-        Mocks
-        -----
-        mock_exists : unittest.mock.MagicMock
-            Mock for the `Path.exists` method, simulating file existence checks for all files.
-
-        Assertions
-        ----------
-        - `exists_locally` is True when all files exist and their hashes match the cache.
-        - The number of calls to `Path.exists` matches the number of files.
-        - The number of calls to `_get_sha256_hash` matches the number of files.
-        """
-        self.mock_exists.side_effect = [True, True, True]
-
-        additional_code = AdditionalCode(
-            location="/mock/local",
-            subdir="subdir",
-            files=["file1.F", "file2.py", "file3.opt"],
-        )
-        additional_code.working_path = Path("/mock/local/dir")
-
-        # Simulate correct hash cache
-        additional_code._local_file_hash_cache = {
-            Path(f"/mock/local/dir/{file}"): f"mock_hash_{file}"
-            for file in additional_code.files
-        }
-
-        # Mock file hashes to match cached values
-        self.mock_get_sha256_hash.side_effect = lambda path: f"mock_hash_{path.name}"
-
-        assert additional_code.exists_locally is True
-        assert self.mock_exists.call_count == len(additional_code.files)
-        assert self.mock_get_sha256_hash.call_count == len(additional_code.files)
-
-    def test_some_files_missing(self):
-        """Verifies that `exists_locally` returns False when some files are missing.
-
-        This test ensures that the `exists_locally` property correctly identifies when
-        one or more files associated with an `AdditionalCode` instance:
-        - Do not exist in the specified `working_path`.
-
-        Mocks
-        -----
-        mock_exists : unittest.mock.MagicMock
-            Mock for the `Path.exists` method, simulating file existence checks
-            where one or more files are missing.
-
-        Assertions
-        ----------
-        - `exists_locally` is False when some files are missing.
-        - `Path.exists` is called for all files before returning False.
-        - `_get_sha256_hash` is only called for existing files.
-        """
-        self.mock_exists.side_effect = [True, True, False]
-
-        additional_code = AdditionalCode(
-            location="/mock/local",
-            subdir="subdir",
-            files=["file1.F", "file2.py", "file3.opt"],
-        )
-        additional_code.working_path = Path("/mock/local/dir")
-
-        additional_code._local_file_hash_cache = {
-            Path(f"/mock/local/dir/{file}"): f"mock_hash_{file}"
-            for file in additional_code.files
-        }
-
-        self.mock_get_sha256_hash.side_effect = lambda path: f"mock_hash_{path.name}"
-
-        assert additional_code.exists_locally is False
-        assert self.mock_exists.call_count == 3
-        assert (
-            self.mock_get_sha256_hash.call_count == 2
-        )  # Stops checking when a file is missing.
-
-    def test_hash_mismatch(self):
-        """Verifies that `exists_locally` returns False when a file's hash does not
-        match the cached value.
-
-        This test ensures that the `exists_locally` property correctly identifies when:
-        - All files exist in the specified `working_path`.
-        - At least one file's hash value does not match the cached value in `_local_file_hash_cache`.
-
-        Mocks
-        -----
-        mock_exists : unittest.mock.MagicMock
-            Mock for the `Path.exists` method, simulating successful file existence checks for all files.
-
-        Assertions
-        ----------
-        - `exists_locally` is False when a hash mismatch occurs for any file.
-        - `Path.exists` and `_get_sha256_hash` are only called up to the first mismatch.
-        """
-        self.mock_exists.return_value = True
-
-        additional_code = AdditionalCode(
-            location="/mock/local",
-            subdir="subdir",
-            files=["file1.F", "file2.py", "file3.opt"],
-        )
-        additional_code.working_path = Path("/mock/local/dir")
-
-        # Simulate incorrect hash cache
-        additional_code._local_file_hash_cache = {
-            Path(f"/mock/local/dir/{file}"): f"wrong_hash_{file}"
-            for file in additional_code.files
-        }
-
-        # Mock file hashes to different values than the cache
-        self.mock_get_sha256_hash.side_effect = [
-            "mock_hash_file1.F",  # Mismatch
-            "mock_hash_file2.py",
-            "mock_hash_file3.opt",
-        ]
-
-        # Assert that exists_locally is False
-        assert additional_code.exists_locally is False
-
-        # Assert that Path.exists and _get_sha256_hash are only called for the first file
-        assert self.mock_exists.call_count == 1
-        assert self.mock_get_sha256_hash.call_count == 1
-
-    def test_no_working_path(self):
-        """Verifies that `exists_locally` returns False when the `working_path`
-        attribute is None.
-=======
         Locations:
            /some/local/directory/some/subdirectory/test_file_1.F
            /some/local/directory/some/subdirectory/test_file_2.py
            /some/local/directory/some/subdirectory/test_file_3.opt
         Working copy: None
         Exists locally: False (get with AdditionalCode.get())""")
->>>>>>> 2f320287
 
         assert str(ac) == expected_str, f"expected \n{str(ac)}\n, got \n{expected_str}"
 
@@ -423,211 +120,6 @@
 class TestExistsLocallyAndGet:
     """Test class for the `exists_locally` property of the AdditionalCode class."""
 
-<<<<<<< HEAD
-        self.patch_location_type = mock.patch.object(
-            DataSource, "location_type", new_callable=mock.PropertyMock
-        )
-        self.mock_location_type = self.patch_location_type.start()
-
-        self.patch_source_type = mock.patch.object(
-            DataSource, "source_type", new_callable=mock.PropertyMock
-        )
-        self.mock_source_type = self.patch_source_type.start()
-
-        self.patch_hash = mock.patch("cstar.base.additional_code._get_sha256_hash")
-        self.mock_hash = self.patch_hash.start()
-
-    def teardown_method(self):
-        """Stop all the patches after each test to clean up the mock environment."""
-        mock.patch.stopall()
-
-    def test_get_from_local_directory(
-        self, mock_path_resolve, fake_additionalcode_local
-    ):
-        """Test the `get` method when fetching additional code from elsewhere on the
-        current filesystem.
-
-        Fixtures:
-        ---------
-        - fake_additionalcode_local: An example AdditionalCode instance representing local code.
-        - mock_location_type: Mocks AdditionalCode.source.location_type as "path"
-        - mock_source_type: Mocks AdditionalCode.source.source_type as "directory"
-        - mock_path_resolve: Mocks resolving the target directory, returning a mocked resolved path.
-        - mock_mkdir: Mocks the creation of the target directory if it doesn’t exist.
-        - mock_copy: Mocks the copying of files from the source to the target directory.
-
-        Asserts:
-        --------
-        - The target directory is created (mock_mkdir is called once with correct parameters).
-        - The correct number of files are copied (mock_copy is called for each file).
-        - Each file is copied from the correct source path to the correct target path.
-        - The `_local_file_hash_cache` is updated with the correct hashes for all copied files.
-        - The `working_path` is set to the target directory path after the operation.
-        """
-        # Set specific mock return values for this test
-        self.mock_location_type.return_value = "path"
-        self.mock_source_type.return_value = "directory"
-        self.mock_hash.return_value = "mock_hash_value"
-
-        # Call the get() method to simulate fetching additional code from a local directory
-        fake_additionalcode_local.get("/mock/local/dir")
-
-        # Ensure the directory is created
-        self.mock_mkdir.assert_called_once_with(parents=True, exist_ok=True)
-
-        # Ensure that all files are copied
-        assert self.mock_copy.call_count == len(fake_additionalcode_local.files)
-        for f in fake_additionalcode_local.files:
-            src_file_path = (
-                Path(f"/some/local/directory/{fake_additionalcode_local.subdir}") / f
-            )
-            tgt_file_path = Path("/mock/local/dir") / Path(f).name
-            self.mock_copy.assert_any_call(src_file_path, tgt_file_path)
-
-        # Ensure that `_local_file_hash_cache` is updated correctly
-        for f in fake_additionalcode_local.files:
-            tgt_file_path = Path("/mock/local/dir") / Path(f).name
-            assert (
-                fake_additionalcode_local._local_file_hash_cache[tgt_file_path]
-                == "mock_hash_value"
-            )
-
-        # Ensure that the working_path is set correctly
-        assert fake_additionalcode_local.working_path == Path("/mock/local/dir")
-
-        assert mock_path_resolve.called
-
-    def test_get_from_remote_repository(
-        self, mock_path_resolve, fake_additionalcode_remote
-    ):
-        """Test the `get` method when fetching additional code from a remote Git
-        repository.
-
-        Fixtures:
-        ---------
-        - fake_additionalcode_remote: An example AdditionalCode instance representing code in a remote repo
-        - mock_location_type: Mocks AdditionalCode.source.location_type as "url"
-        - mock_source_type: Mocks AdditionalCode.source.source_type  as "repository"
-        - mock_path_resolve: Mocks resolving the target directory.
-        - mock_clone: Mocks cloning the repository and checking out the correct branch or commit.
-        - mock_mkdir: Mocks the creation of the target directory (if needed).
-        - mock_mkdtemp: Mocks the creation of a temporary directory for cloning the repo into.
-        - mock_copy: Mocks the copying of files from the temporary clone to the target directory.
-        - mock_rmtree: Mocks the cleanup (removal) of the temporary directory.
-
-        Asserts:
-        --------
-        - The repository is cloned and checked out at the correct target.
-        - The temporary directory is created (mock_mkdtemp is called once).
-        - The target directory is created (mock_mkdir is called once with the correct parameters).
-        - The correct number of files are copied (mock_copy is called for each file).
-        - Each file is copied from the cloned repository to the correct target path.
-        - The `_local_file_hash_cache` is updated with the correct hashes for all copied files.
-        - The temporary directory is cleaned up (mock_rmtree is called once).
-        - The `working_path` is set to the target directory path after the operation.
-        """
-        # Set specific return values for this test
-        self.mock_location_type.return_value = "url"
-        self.mock_source_type.return_value = "repository"
-        self.mock_hash.return_value = "mock_hash_value"
-        # Call get method
-        fake_additionalcode_remote.get("/mock/local/dir")
-
-        # Ensure the repository is cloned and checked out
-        self.mock_clone.assert_called_once_with(
-            source_repo=fake_additionalcode_remote.source.location,
-            local_path="/mock/tmp/dir",
-            checkout_target=fake_additionalcode_remote.checkout_target,
-        )
-
-        # Ensure the temporary directory is created
-        self.mock_mkdtemp.assert_called_once()
-
-        # Ensure that all files are copied
-        assert self.mock_copy.call_count == len(fake_additionalcode_remote.files)
-        for f in fake_additionalcode_remote.files:
-            src_file_path = (
-                Path(f"/mock/tmp/dir/{fake_additionalcode_remote.subdir}") / f
-            )
-            tgt_file_path = Path("/mock/local/dir") / Path(f).name
-            self.mock_copy.assert_any_call(src_file_path, tgt_file_path)
-
-        # Ensure that `_local_file_hash_cache` is updated correctly
-        for f in fake_additionalcode_remote.files:
-            tgt_file_path = Path("/mock/local/dir") / Path(f).name
-            assert (
-                fake_additionalcode_remote._local_file_hash_cache[tgt_file_path]
-                == "mock_hash_value"
-            )
-
-        # Ensure the temporary directory is cleaned up after use
-        self.mock_rmtree.assert_called_once_with("/mock/tmp/dir")
-
-        # Ensure that the working_path is set correctly
-        assert fake_additionalcode_remote.working_path == Path("/mock/local/dir")
-
-    # Test failures:
-
-    def test_get_raises_if_checkout_target_none(self, fake_additionalcode_remote):
-        """Test that `get` raises a `ValueError` when no checkout_target provided for a
-        remote repo.
-
-        Fixtures:
-        ---------
-        - fake_additionalcode_remote: An example AdditionalCode instance representing code in a remote repo
-        - mock_location_type: Mocks AdditionalCode.source.location_type as "url"
-        - mock_source_type: Mocks AdditionalCode.source.source_type as "repository"
-
-        Asserts:
-        --------
-        - A `ValueError` is raised with the correct message when `checkout_target` is `None`.
-        - The repository is not cloned (mock_clone is not called).
-        - No files are copied (mock_copy is not called).
-        """
-        # Simulate a remote repository source but without checkout_target
-        fake_additionalcode_remote._checkout_target = (
-            None  # This should raise a ValueError
-        )
-        self.mock_location_type.return_value = "url"
-        self.mock_source_type.return_value = "repository"
-
-        # Test that calling get raises ValueError
-        with pytest.raises(ValueError, match="checkout_target is None"):
-            fake_additionalcode_remote.get("/mock/local/dir")
-
-        # Ensure no cloning or copying happens
-        self.mock_clone.assert_not_called()
-        self.mock_copy.assert_not_called()
-
-    def test_get_raises_if_source_incompatible(self, fake_additionalcode_remote):
-        """Test that `get` raises a `ValueError` when the source location and type are
-        incompatible.
-
-        Fixtures:
-        ---------
-        - fake_additionalcode_remote: An example AdditionalCode instance representing code in a remote repo
-        - mock_location_type: Mocks AdditionalCode.source.location_type as "url"
-        - mock_source_type: Mocks AdditionalCode.source.source_type as "directory"
-
-        Asserts:
-        --------
-        - A `ValueError` is raised with the correct message when AdditionalCode.source.source_type is "directory" and AdditionalCode.source.location_type is "url"
-        - No files are copied (mock_copy is not called).
-        """
-        self.mock_location_type.return_value = "url"
-        self.mock_source_type.return_value = "directory"
-
-        with pytest.raises(ValueError) as exception_info:
-            fake_additionalcode_remote.get("/mock/local/dir")
-
-        expected_message = (
-            "Invalid source for AdditionalCode. "
-            + "AdditionalCode.source.location_type and "
-            + "AdditionalCode.source.source_type should be "
-            + "'url' and 'repository', or 'path' and 'repository', or"
-            + "'path' and 'directory', not"
-            + "'url' and 'directory'"
-=======
     def test_exists_locally_when_exists(
         self, additionalcode_remote, stageddatacollection_remote_files
     ):
@@ -637,98 +129,10 @@
             paths=[f"/some/local/dir/{s.basename}" for s in ac.source],
             sources=ac.source.sources,
             changed_from_source=False,
->>>>>>> 2f320287
         )
 
         assert ac.exists_locally
 
-<<<<<<< HEAD
-    def test_get_raises_if_missing_files(
-        self, mock_path_resolve, fake_additionalcode_local
-    ):
-        """Test that `get` raises a `FileNotFoundError` when a file is missing in a
-        local directory.
-
-        Fixtures:
-        ---------
-        - fake_additionalcode_local: An example AdditionalCode instance representing local code.
-        - mock_location_type: Mocks AdditionalCode.source.location_type as "path".
-        - mock_source_type: Mocks AdditionalCode.source.source_type as "directory".
-        - mock_path_resolve: Mocks resolving the target directory.
-        - mock_exists: Mocks file existence checks, simulating the third file as missing.
-        - mock_copy: Mocks the copying of files to the target directory.
-
-        Asserts:
-        --------
-        - A `FileNotFoundError` is raised with the correct message when a file does not exist.
-        - `mock_exists` is called for each file to check its existence (3 calls in this case).
-        - Only existing files are copied (2 calls to `mock_copy` for the first two files).
-        """
-        # Simulate local directory source with missing files
-        self.mock_hash.return_value = "mock_hash_value"
-        self.mock_exists.side_effect = [True, True, False]  # Third file is missing
-        self.mock_location_type.return_value = "path"
-        self.mock_source_type.return_value = "directory"
-
-        # Test that get raises FileNotFoundError when a file doesn't exist
-        with pytest.raises(FileNotFoundError, match="does not exist"):
-            fake_additionalcode_local.get("/mock/local/dir")
-
-        # Ensure the first two files were checked for existence and copying was attempted
-        assert self.mock_exists.call_count == 3
-        assert self.mock_copy.call_count == 2  # Only the first two files were copied
-
-    def test_get_with_empty_file_list(self, fake_additionalcode_local):
-        """Test that `get` raises a `ValueError` when the `files` attribute is empty in
-        AdditionalCode.
-
-        Fixtures:
-        ---------
-        - fake_additionalcode_local: An example AdditionalCode instance representing local code.
-
-        Asserts:
-        --------
-        - A `ValueError` is raised with the correct message when `files` is an empty list.
-        """
-        expected_message = (
-            "Cannot `get` an AdditionalCode object when AdditionalCode.files is empty"
-        )
-        fake_additionalcode_local.files = []
-
-        with pytest.raises(ValueError) as exception_info:
-            fake_additionalcode_local.get("/mock/local/dir")
-
-        assert str(exception_info.value) == expected_message
-
-    def test_cleanup_temp_directory(
-        self, mock_path_resolve, fake_additionalcode_remote
-    ):
-        """Test that the temporary directory is cleaned up (deleted) after fetching
-        remote additional code.
-
-        Fixtures:
-        ---------
-        - fake_additionalcode_remote: An example AdditionalCode instance representing code in a remote repo
-        - mock_location_type: Mocks AdditionalCode.source.location_type as "url".
-        - mock_source_type: Mocks AdditionalCode.source.source_type as "repository".
-        - mock_path_resolve: Mocks resolving the target directory.
-        - mock_clone: Mocks cloning the repository and checking out the correct branch or commit.
-        - mock_mkdtemp: Mocks the creation of a temporary directory for cloning the repo.
-        - mock_rmtree: Mocks the cleanup (removal) of the temporary directory.
-
-        Asserts:
-        --------
-        - The temporary directory is cleaned up (mock_rmtree is called once with the correct path).
-        """
-        self.mock_location_type.return_value = "url"
-        self.mock_source_type.return_value = "repository"
-
-        # Call get method
-        fake_additionalcode_remote.get("/mock/local/dir")
-
-        # Ensure the temporary directory is cleaned up after use
-        self.mock_rmtree.assert_called_once_with("/mock/tmp/dir")
-=======
     def test_exists_locally_when_modified(
         self, additionalcode_remote, stageddatacollection_remote_files
     ):
@@ -760,5 +164,4 @@
         ) as mock_stage:
             ac.get("/some/local/dir")
             mock_stage.assert_called_once()
-            assert ac.working_copy == staged
->>>>>>> 2f320287
+            assert ac.working_copy == staged