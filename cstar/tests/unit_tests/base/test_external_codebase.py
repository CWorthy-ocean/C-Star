--- conflicted
+++ resolved
@@ -115,8 +115,6 @@
 @mock.patch.dict(os.environ, {})
 def test_codebase_repr(generic_codebase: ExternalCodeBase) -> None:
     """Test the repr representation of the `ExternalCodeBase` class."""
-<<<<<<< HEAD
-
     with mock.patch(
         "cstar.system.environment.CStarEnvironment.environment_variables",
         new_callable=mock.PropertyMock,
@@ -130,16 +128,6 @@
             + "\n)"
             + "\nState: <local_config_status = 3>"
         )
-=======
-    result_repr = repr(generic_codebase)
-    expected_repr = (
-        "MockExternalCodeBase("
-        + "\nsource_repo = 'https://github.com/test/repo.git',"
-        + "\ncheckout_target = 'test_target'"
-        + "\n)"
-        + "\nState: <local_config_status = 3>"
-    )
->>>>>>> 06928ac5
 
         assert result_repr == expected_repr
 
