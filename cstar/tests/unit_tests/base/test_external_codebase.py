--- conflicted
+++ resolved
@@ -75,37 +75,24 @@
         )
 
 
-<<<<<<< HEAD
+
 def test_codebase_repr(fake_externalcodebase):
-    """Test the repr representation of the `ExternalCodeBase` class."""
-    result_repr = repr(fake_externalcodebase)
-    expected_repr = (
-        "FakeExternalCodeBase("
-        + "\nsource_repo = 'https://github.com/test/repo.git',"
-        + "\ncheckout_target = 'test_target'"
-        + "\n)"
-        + "\nState: <local_config_status = 3>"
-    )
-=======
-@mock.patch.dict(os.environ, {})
-def test_codebase_repr(generic_codebase: ExternalCodeBase) -> None:
     """Test the repr representation of the `ExternalCodeBase` class."""
     with mock.patch(
         "cstar.system.environment.CStarEnvironment.environment_variables",
         new_callable=mock.PropertyMock,
         return_value={},
     ):
-        result_repr = repr(generic_codebase)
-        expected_repr = (
-            "MockExternalCodeBase("
-            + "\nsource_repo = 'https://github.com/test/repo.git',"
-            + "\ncheckout_target = 'test_target'"
-            + "\n)"
-            + "\nState: <local_config_status = 3>"
-        )
->>>>>>> ebb3d81d
-
-        assert result_repr == expected_repr
+      result_repr = repr(fake_externalcodebase)
+      expected_repr = (
+          "FakeExternalCodeBase("
+          + "\nsource_repo = 'https://github.com/test/repo.git',"
+          + "\ncheckout_target = 'test_target'"
+          + "\n)"
+          + "\nState: <local_config_status = 3>"
+      )
+
+      assert result_repr == expected_repr
 
 
 class TestExternalCodeBaseConfig:
@@ -170,50 +157,40 @@
         self.mock_get_repo_remote.return_value = "https://github.com/test/repo.git"
         self.mock_get_repo_head_hash.return_value = "test123"
 
-<<<<<<< HEAD
-        # Assert local_config_status logic
-        assert fake_externalcodebase.local_config_status == 0
-        assert fake_externalcodebase.is_setup
-=======
         with mock.patch.dict(
             "os.environ",
             {"TEST_ROOT": "https://github.com/test/repo.git"},
             clear=True,
         ):
             # Assert local_config_status logic
-            assert generic_codebase.local_config_status == 0
->>>>>>> ebb3d81d
+            assert fake_externalcodebase.local_config_status == 0
+            assert fake_externalcodebase.is_setup
+
 
     def test_local_config_status_wrong_remote(self, fake_externalcodebase):
         self.mock_get_repo_remote.return_value = (
             "https://github.com/test/wrong_repo.git"
         )
 
-<<<<<<< HEAD
-        assert fake_externalcodebase.local_config_status == 1
-=======
         with mock.patch.dict(
             "os.environ",
             {"TEST_ROOT": "https://github.com/test/repo.git"},
             clear=True,
         ):
-            assert generic_codebase.local_config_status == 1
->>>>>>> ebb3d81d
+            assert fake_externalcodebase.local_config_status == 1
+
 
     def test_local_config_status_wrong_checkout(self, fake_externalcodebase):
         self.mock_get_repo_remote.return_value = "https://github.com/test/repo.git"
         self.mock_get_repo_head_hash.return_value = "wrong123"
 
-<<<<<<< HEAD
-        assert fake_externalcodebase.local_config_status == 2
-=======
         with mock.patch.dict(
             "os.environ",
             {"TEST_ROOT": "https://github.com/test/repo.git"},
             clear=True,
         ):
-            assert generic_codebase.local_config_status == 2
->>>>>>> ebb3d81d
+            assert fake_externalcodebase.local_config_status == 2
+
 
     def test_local_config_status_no_env_var(self, fake_externalcodebase):
         self.mock_environment.return_value.environment_variables = {}
