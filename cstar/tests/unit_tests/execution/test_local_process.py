--- conflicted
+++ resolved
@@ -1,8 +1,4 @@
-<<<<<<< HEAD
 import logging
-import pytest
-=======
->>>>>>> 49b30cc1
 import subprocess
 from pathlib import Path
 from textwrap import dedent
