--- conflicted
+++ resolved
@@ -1,9 +1,5 @@
 from abc import ABC, abstractmethod
-<<<<<<< HEAD
-from typing import List, Optional, TYPE_CHECKING
-=======
 from typing import Optional, TYPE_CHECKING
->>>>>>> 8fc08b9b
 
 from cstar.base.base_model import BaseModel
 from cstar.base.input_dataset import InputDataset
@@ -48,11 +44,7 @@
         self,
         base_model: BaseModel,
         additional_code: Optional["AdditionalCode"],
-<<<<<<< HEAD
-        input_datasets: List[InputDataset] = [],
-=======
         input_datasets: list[InputDataset] | None = None,
->>>>>>> 8fc08b9b
         discretization: Optional["Discretization"] = None,
     ):
         """
@@ -70,12 +62,7 @@
             Any spatiotemporal data needed to run this instance of the base model
             e.g. initial conditions, surface forcing, etc.
         discretization: Discretization (Optional, default None)
-<<<<<<< HEAD
-            Any information related to the discretization of this Component
-            e.g. time step, number of vertical levels, etc.
-=======
             Any information related to the discretization of this Component (e.g. time step)
->>>>>>> 8fc08b9b
 
 
         Returns:
@@ -83,12 +70,6 @@
         Component:
             An intialized Component object
         """
-<<<<<<< HEAD
-        self.base_model = base_model
-        self.additional_code: Optional["AdditionalCode"] = additional_code or None
-        self.input_datasets: List[InputDataset] = list(input_datasets)
-        self.discretization: Optional[Discretization] = discretization or None
-=======
         if not isinstance(base_model, BaseModel):
             raise ValueError(
                 "base_model must be provided and must be an instance of BaseModel"
@@ -97,7 +78,6 @@
         self.additional_code = additional_code or None
         self.input_datasets = [] if input_datasets is None else input_datasets
         self.discretization = discretization or None
->>>>>>> 8fc08b9b
 
     def __str__(self) -> str:
         # Header
@@ -183,22 +163,11 @@
 
     time_step: int
         The time step with which to run ROMS in this configuration
-<<<<<<< HEAD
-    nx,ny,n_levels: int
-        The number of x and y points and vertical levels in the domain associated with this object
-=======
->>>>>>> 8fc08b9b
     """
 
     def __init__(
         self,
         time_step: int,
-<<<<<<< HEAD
-        nx: Optional[int] = None,
-        ny: Optional[int] = None,
-        n_levels: Optional[int] = None,
-=======
->>>>>>> 8fc08b9b
     ):
         """
         Initialize a Discretization object from basic discretization parameters
@@ -207,11 +176,6 @@
         -----------
         time_step: int
             The time step with which to run the Component
-<<<<<<< HEAD
-        nx,ny,n_levels: int
-            The number of x and y points and vertical levels in the domain associated with this object
-=======
->>>>>>> 8fc08b9b
 
         Returns:
         --------
@@ -221,30 +185,17 @@
         """
 
         self.time_step: int = time_step
-<<<<<<< HEAD
-        self.nx: Optional[int] = nx
-        self.ny: Optional[int] = ny
-        self.n_levels: Optional[int] = n_levels
-=======
->>>>>>> 8fc08b9b
 
     def __str__(self) -> str:
         # Discretisation
         disc_str = ""
 
         if hasattr(self, "time_step") and self.time_step is not None:
-<<<<<<< HEAD
-            disc_str += f"\ntime_step:  {self.time_step}s"
-        if hasattr(self, "n_levels") and self.n_levels is not None:
-            disc_str += f"\nn_levels: {self.n_levels}"
-        if hasattr(self, "nx") and self.nx is not None:
-            disc_str += f"\nnx: {self.nx}"
-        if hasattr(self, "ny") and self.ny is not None:
-            disc_str += f"\nny: {self.ny}"
+            disc_str += "\ntime_step: " + str(self.time_step) + "s"
         if len(disc_str) > 0:
             classname = self.__class__.__name__
             header = classname
-            disc_str = header + "\n" + ("-" * len(classname) + disc_str)
+            disc_str = header + "\n" + "-" * len(classname) + disc_str
 
         return disc_str
 
@@ -260,13 +211,4 @@
         if hasattr(self, "ny") and self.ny is not None:
             repr_str += f"ny = {self.ny}"
         repr_str += ")"
-        return repr_str
-=======
-            disc_str += "\ntime_step: " + str(self.time_step) + "s"
-        if len(disc_str) > 0:
-            classname = self.__class__.__name__
-            header = classname
-            disc_str = header + "\n" + "-" * len(classname) + disc_str
-
-        return disc_str
->>>>>>> 8fc08b9b
+        return repr_str