from abc import ABC, abstractmethod
from typing import Optional, TYPE_CHECKING

from cstar.base.base_model import BaseModel
from cstar.base.input_dataset import InputDataset


if TYPE_CHECKING:
    from cstar.base.additional_code import AdditionalCode


class Component(ABC):
    """
    A model component that contributes to a unique Case instance.

    Attributes:
    ----------
    base_model: BaseModel
        An object pointing to the unmodified source code of a model handling an individual
        aspect of the simulation such as biogeochemistry or ocean circulation
    additional_code: AdditionalCode or list of AdditionalCodes
        Additional code contributing to a unique instance of a base model,
        e.g. namelists, source modifications, etc.
    input_datasets: list of InputDatasets
        Any spatiotemporal data needed to run this instance of the base model
        e.g. initial conditions, surface forcing, etc.
    discretization: Discretization
        Any information related to the discretization of this Component
        e.g. time step, number of vertical levels, etc.

    Methods:
    -------
    build()
        Compile any component-specific code on this machine
    pre_run()
        Execute any pre-processing actions necessary to run this component
    run()
        Run this component
    post_run()
        Execute any post-processing actions associated with this component
    """

    def __init__(
        self,
        base_model: BaseModel,
        additional_code: Optional["AdditionalCode"],
        input_datasets: list[InputDataset] | None = None,
        discretization: Optional["Discretization"] = None,
    ):
        """
        Initialize a Component object from a base model and any additional_code or input_datasets

        Parameters:
        -----------
        base_model: BaseModel
            An object pointing to the unmodified source code of a model handling an individual
            aspect of the simulation such as biogeochemistry or ocean circulation
        additional_code: AdditionalCode (Optional, default None)
            Additional code contributing to a unique instance of a base model,
            e.g. namelists, source modifications, etc.
        input_datasets: list of InputDatasets (Optional, default [])
            Any spatiotemporal data needed to run this instance of the base model
            e.g. initial conditions, surface forcing, etc.
        discretization: Discretization (Optional, default None)
            Any information related to the discretization of this Component (e.g. time step)


        Returns:
        --------
        Component:
            An intialized Component object
        """
        if not isinstance(base_model, BaseModel):
            raise ValueError(
                "base_model must be provided and must be an instance of BaseModel"
            )
        self.base_model = base_model
        self.additional_code = additional_code or None
        self.input_datasets = [] if input_datasets is None else input_datasets
        self.discretization = discretization or None

    def __str__(self) -> str:
        # Header
        name = self.__class__.__name__
        base_str = f"{name}"
        # base_str = "-" * len(name) + "\n" + base_str
        base_str += "\n" + "-" * len(name)

        # Attrs
        base_str += "\nBuilt from: "

        NAC = 0 if self.additional_code is None else 1

        NID = len(self.input_datasets)

        base_str += (
            f"\n{NAC} AdditionalCode instances (query using Component.additional_code)"
        )
        base_str += f"\n{NID} Input datasets (query using Component.input_datasets)"
        if hasattr(self, "discretization") and self.discretization is not None:
            base_str += "\n\nDiscretization:\n"
            base_str += self.discretization.__str__()
        if hasattr(self, "exe_path") and self.exe_path is not None:
            base_str += "\n\nIs compiled: True"
            base_str += "\n exe_path: " + self.exe_path
        return base_str

    def __repr__(self) -> str:
        repr_str = f"{self.__class__.__name__}("
        repr_str += f"\nbase_model = <{self.base_model.__class__.__name__} instance>, "
        repr_str += f"\nadditional_code = <{self.additional_code.__class__.__name__} instance>, "
        repr_str += "\ninput_datasets = ["
        for i, inp in enumerate(self.input_datasets):
            repr_str += f"\n    <{inp.__class__.__name__} from {inp.source.basename}>, "
        repr_str = repr_str.strip(", ")
        repr_str += "],"
        repr_str += f"\ndiscretization = {self.discretization.__repr__()}"
        repr_str += "\n)"

        return repr_str

    @abstractmethod
    def build(self) -> None:
        """
        Compile any Component-specific code on this machine

        This abstract method will be implemented differently by different Component types.
        """

    @abstractmethod
    def pre_run(self) -> None:
        """
        Execute any pre-processing actions necessary to run this component.

        This abstract method will be implemented differently by different Component types.
        """

    @abstractmethod
    def run(self) -> None:
        """
        Run this component

        This abstract method will be implemented differently by different Component types.
        """
        pass

    @abstractmethod
    def post_run(self) -> None:
        """
        Execute any pre-processing actions associated with this component.

        This abstract method will be implemented differently by different Component types.
        """
        pass


class Discretization(ABC):
    """
    Holds discretization information about a Component.

    Attributes:
    -----------

    time_step: int
        The time step with which to run the Component
    """

    def __init__(
        self,
        time_step: int,
    ):
        """
        Initialize a Discretization object from basic discretization parameters

        Parameters:
        -----------
        time_step: int
            The time step with which to run the Component

        Returns:
        --------
        Discretization:
            An initialized Discretization object

        """

        self.time_step: int = time_step

    def __str__(self) -> str:
        # Discretisation
        disc_str = ""

        if hasattr(self, "time_step") and self.time_step is not None:
            disc_str += "\ntime_step: " + str(self.time_step) + "s"
        if len(disc_str) > 0:
            classname = self.__class__.__name__
            header = classname
            disc_str = header + "\n" + "-" * len(classname) + disc_str

<<<<<<< HEAD
        return disc_str

    def __repr__(self) -> str:
        repr_str = ""
        repr_str = f"{self.__class__.__name__}("
        if hasattr(self, "time_step") and self.time_step is not None:
            repr_str += f"time_step = {self.time_step}, "
        if hasattr(self, "n_levels") and self.n_levels is not None:
            repr_str += f"n_levels = {self.n_levels}, "
        if hasattr(self, "nx") and self.nx is not None:
            repr_str += f"nx = {str(self.nx)}, "
        if hasattr(self, "ny") and self.ny is not None:
            repr_str += f"ny = {self.ny}"
        repr_str += ")"
        return repr_str
=======
        return disc_str
>>>>>>> d9d0ccc7
<|MERGE_RESOLUTION|>--- conflicted
+++ resolved
@@ -197,7 +197,6 @@
             header = classname
             disc_str = header + "\n" + "-" * len(classname) + disc_str
 
-<<<<<<< HEAD
         return disc_str
 
     def __repr__(self) -> str:
@@ -205,14 +204,5 @@
         repr_str = f"{self.__class__.__name__}("
         if hasattr(self, "time_step") and self.time_step is not None:
             repr_str += f"time_step = {self.time_step}, "
-        if hasattr(self, "n_levels") and self.n_levels is not None:
-            repr_str += f"n_levels = {self.n_levels}, "
-        if hasattr(self, "nx") and self.nx is not None:
-            repr_str += f"nx = {str(self.nx)}, "
-        if hasattr(self, "ny") and self.ny is not None:
-            repr_str += f"ny = {self.ny}"
         repr_str += ")"
-        return repr_str
-=======
-        return disc_str
->>>>>>> d9d0ccc7
+        return repr_str