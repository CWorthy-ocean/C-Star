from abc import ABC, abstractmethod
<<<<<<< HEAD
from typing import List, Optional, TYPE_CHECKING
=======
from typing import Optional, TYPE_CHECKING
>>>>>>> 1e96089c

from cstar.base.base_model import BaseModel
from cstar.base.input_dataset import InputDataset
from cstar.base.utils import _list_to_concise_str

if TYPE_CHECKING:
    from cstar.base.additional_code import AdditionalCode


class Component(ABC):
    """
    A model component that contributes to a unique Case instance.

    Attributes:
    ----------
    base_model: BaseModel
        An object pointing to the unmodified source code of a model handling an individual
        aspect of the simulation such as biogeochemistry or ocean circulation
    additional_code: AdditionalCode
        Additional code contributing to a unique instance of a base model,
        e.g. namelists, source modifications, etc.
    input_datasets: list of InputDatasets
        Any spatiotemporal data needed to run this instance of the base model
        e.g. initial conditions, surface forcing, etc.
    discretization: Discretization
        Any information related to the discretization of this Component
        e.g. time step, number of vertical levels, etc.

    Methods:
    -------
    build()
        Compile any component-specific code on this machine
    pre_run()
        Execute any pre-processing actions necessary to run this component
    run()
        Run this component
    post_run()
        Execute any post-processing actions associated with this component
    """

    def __init__(
        self,
        base_model: BaseModel,
<<<<<<< HEAD
        additional_code: Optional["AdditionalCode"] = None,
        input_datasets: List[InputDataset] = [],
=======
        additional_code: Optional["AdditionalCode"],
        input_datasets: list[InputDataset] | None = None,
>>>>>>> 1e96089c
        discretization: Optional["Discretization"] = None,
    ):
        """
        Initialize a Component object from a base model and any additional_code or input_datasets

        Parameters:
        -----------
        base_model: BaseModel
            An object pointing to the unmodified source code of a model handling an individual
            aspect of the simulation such as biogeochemistry or ocean circulation
        additional_code: AdditionalCode (Optional, default None)
            Additional code contributing to a unique instance of a base model,
            e.g. namelists, source modifications, etc.
        input_datasets: list of InputDatasets (Optional, default [])
            Any spatiotemporal data needed to run this instance of the base model
            e.g. initial conditions, surface forcing, etc.
        discretization: Discretization (Optional, default None)
<<<<<<< HEAD
            Any information related to the discretization of this Component
            e.g. time step, number of vertical levels, etc.
=======
            Any information related to the discretization of this Component (e.g. time step)
>>>>>>> 1e96089c


        Returns:
        --------
        Component:
            An intialized Component object
        """
<<<<<<< HEAD
        self.base_model = base_model
        self.additional_code: Optional["AdditionalCode"] = additional_code or None
        self.input_datasets: List[InputDataset] = list(input_datasets)
        self.discretization: Optional[Discretization] = discretization or None
=======
        if not isinstance(base_model, BaseModel):
            raise ValueError(
                "base_model must be provided and must be an instance of BaseModel"
            )
        self.base_model = base_model
        self.additional_code = additional_code or None
        self.input_datasets = [] if input_datasets is None else input_datasets
        self.discretization = discretization or None
>>>>>>> 1e96089c

    def __str__(self) -> str:
        # Header
        name = self.__class__.__name__
        base_str = f"{name}"
        # base_str = "-" * len(name) + "\n" + base_str
        base_str += "\n" + "-" * len(name)

        # Attrs
        base_str += "\nBuilt from: "

        NAC = 0 if self.additional_code is None else 1

        NID = len(self.input_datasets)

        base_str += (
            f"\n{NAC} AdditionalCode instances (query using Component.additional_code)"
        )
        base_str += f"\n{NID} Input datasets (query using Component.input_datasets)"
        if hasattr(self, "discretization") and self.discretization is not None:
            base_str += "\n\nDiscretization:\n"
            base_str += self.discretization.__str__()
        if hasattr(self, "exe_path") and self.exe_path is not None:
            base_str += "\n\nIs compiled: True"
            base_str += "\n exe_path: " + self.exe_path
        return base_str

    def __repr__(self) -> str:
        repr_str = f"{self.__class__.__name__}("
        repr_str += f"\nbase_model = <{self.base_model.__class__.__name__} instance>, "
<<<<<<< HEAD
        if self.additional_code is not None:
            repr_str += f"\nadditional_code = <{self.additional_code.__class__.__name__} instance>, "
        else:
            repr_str += "\n additional_code = None"
        ID_list = []
        for i, inp in enumerate(self.input_datasets):
            ID_list.append(f"<{inp.__class__.__name__} from {inp.source.basename}>")

        repr_str += f"\ninput_datasets = {_list_to_concise_str(ID_list,pad=18,items_are_strs=False)}"
=======
        repr_str += f"\nadditional_code = <{self.additional_code.__class__.__name__} instance>, "
        repr_str += "\ninput_datasets = ["
        for i, inp in enumerate(self.input_datasets):
            repr_str += f"\n    <{inp.__class__.__name__} from {inp.source.basename}>, "
        repr_str = repr_str.strip(", ")
        repr_str += "],"
>>>>>>> 1e96089c
        repr_str += f"\ndiscretization = {self.discretization.__repr__()}"
        repr_str += "\n)"

        return repr_str

    @abstractmethod
    def build(self) -> None:
        """
        Compile any Component-specific code on this machine

        This abstract method will be implemented differently by different Component types.
        """

    @abstractmethod
    def pre_run(self) -> None:
        """
        Execute any pre-processing actions necessary to run this component.

        This abstract method will be implemented differently by different Component types.
        """

    @abstractmethod
    def run(self) -> None:
        """
        Run this component

        This abstract method will be implemented differently by different Component types.
        """
        pass

    @abstractmethod
    def post_run(self) -> None:
        """
        Execute any pre-processing actions associated with this component.

        This abstract method will be implemented differently by different Component types.
        """
        pass


<<<<<<< HEAD
class Discretization:
=======
class Discretization(ABC):
>>>>>>> 1e96089c
    """
    Holds discretization information about a Component.

    Attributes:
    -----------

    time_step: int
<<<<<<< HEAD
        The time step with which to run ROMS in this configuration
    nx,ny,n_levels: int
        The number of x and y points and vertical levels in the domain associated with this object
=======
        The time step with which to run the Component
>>>>>>> 1e96089c
    """

    def __init__(
        self,
        time_step: int,
<<<<<<< HEAD
        nx: Optional[int] = None,
        ny: Optional[int] = None,
        n_levels: Optional[int] = None,
=======
>>>>>>> 1e96089c
    ):
        """
        Initialize a Discretization object from basic discretization parameters

        Parameters:
        -----------
        time_step: int
            The time step with which to run the Component
<<<<<<< HEAD
        nx,ny,n_levels: int
            The number of x and y points and vertical levels in the domain associated with this object
=======
>>>>>>> 1e96089c

        Returns:
        --------
        Discretization:
            An initialized Discretization object

        """

        self.time_step: int = time_step
<<<<<<< HEAD
        self.nx: Optional[int] = nx
        self.ny: Optional[int] = ny
        self.n_levels: Optional[int] = n_levels
=======
>>>>>>> 1e96089c

    def __str__(self) -> str:
        # Discretisation
        disc_str = ""

        if hasattr(self, "time_step") and self.time_step is not None:
<<<<<<< HEAD
            disc_str += f"\ntime_step:  {self.time_step}s"
        if hasattr(self, "n_levels") and self.n_levels is not None:
            disc_str += f"\nn_levels: {self.n_levels}"
        if hasattr(self, "nx") and self.nx is not None:
            disc_str += f"\nnx: {self.nx}"
        if hasattr(self, "ny") and self.ny is not None:
            disc_str += f"\nny: {self.ny}"
        if len(disc_str) > 0:
            classname = self.__class__.__name__
            header = classname
            disc_str = header + "\n" + ("-" * len(classname) + disc_str)
=======
            disc_str += "\ntime_step: " + str(self.time_step) + "s"
        if len(disc_str) > 0:
            classname = self.__class__.__name__
            header = classname
            disc_str = header + "\n" + "-" * len(classname) + disc_str
>>>>>>> 1e96089c

        return disc_str

    def __repr__(self) -> str:
        repr_str = ""
        repr_str = f"{self.__class__.__name__}("
        if hasattr(self, "time_step") and self.time_step is not None:
            repr_str += f"time_step = {self.time_step}, "
<<<<<<< HEAD
        if hasattr(self, "n_levels") and self.n_levels is not None:
            repr_str += f"n_levels = {self.n_levels}, "
        if hasattr(self, "nx") and self.nx is not None:
            repr_str += f"nx = {str(self.nx)}, "
        if hasattr(self, "ny") and self.ny is not None:
            repr_str += f"ny = {self.ny}"
=======
>>>>>>> 1e96089c
        repr_str += ")"
        return repr_str<|MERGE_RESOLUTION|>--- conflicted
+++ resolved
@@ -1,9 +1,5 @@
 from abc import ABC, abstractmethod
-<<<<<<< HEAD
-from typing import List, Optional, TYPE_CHECKING
-=======
 from typing import Optional, TYPE_CHECKING
->>>>>>> 1e96089c
 
 from cstar.base.base_model import BaseModel
 from cstar.base.input_dataset import InputDataset
@@ -47,13 +43,8 @@
     def __init__(
         self,
         base_model: BaseModel,
-<<<<<<< HEAD
-        additional_code: Optional["AdditionalCode"] = None,
-        input_datasets: List[InputDataset] = [],
-=======
         additional_code: Optional["AdditionalCode"],
         input_datasets: list[InputDataset] | None = None,
->>>>>>> 1e96089c
         discretization: Optional["Discretization"] = None,
     ):
         """
@@ -71,12 +62,7 @@
             Any spatiotemporal data needed to run this instance of the base model
             e.g. initial conditions, surface forcing, etc.
         discretization: Discretization (Optional, default None)
-<<<<<<< HEAD
-            Any information related to the discretization of this Component
-            e.g. time step, number of vertical levels, etc.
-=======
             Any information related to the discretization of this Component (e.g. time step)
->>>>>>> 1e96089c
 
 
         Returns:
@@ -84,12 +70,6 @@
         Component:
             An intialized Component object
         """
-<<<<<<< HEAD
-        self.base_model = base_model
-        self.additional_code: Optional["AdditionalCode"] = additional_code or None
-        self.input_datasets: List[InputDataset] = list(input_datasets)
-        self.discretization: Optional[Discretization] = discretization or None
-=======
         if not isinstance(base_model, BaseModel):
             raise ValueError(
                 "base_model must be provided and must be an instance of BaseModel"
@@ -98,7 +78,6 @@
         self.additional_code = additional_code or None
         self.input_datasets = [] if input_datasets is None else input_datasets
         self.discretization = discretization or None
->>>>>>> 1e96089c
 
     def __str__(self) -> str:
         # Header
@@ -129,7 +108,6 @@
     def __repr__(self) -> str:
         repr_str = f"{self.__class__.__name__}("
         repr_str += f"\nbase_model = <{self.base_model.__class__.__name__} instance>, "
-<<<<<<< HEAD
         if self.additional_code is not None:
             repr_str += f"\nadditional_code = <{self.additional_code.__class__.__name__} instance>, "
         else:
@@ -139,14 +117,6 @@
             ID_list.append(f"<{inp.__class__.__name__} from {inp.source.basename}>")
 
         repr_str += f"\ninput_datasets = {_list_to_concise_str(ID_list,pad=18,items_are_strs=False)}"
-=======
-        repr_str += f"\nadditional_code = <{self.additional_code.__class__.__name__} instance>, "
-        repr_str += "\ninput_datasets = ["
-        for i, inp in enumerate(self.input_datasets):
-            repr_str += f"\n    <{inp.__class__.__name__} from {inp.source.basename}>, "
-        repr_str = repr_str.strip(", ")
-        repr_str += "],"
->>>>>>> 1e96089c
         repr_str += f"\ndiscretization = {self.discretization.__repr__()}"
         repr_str += "\n)"
 
@@ -187,11 +157,7 @@
         pass
 
 
-<<<<<<< HEAD
-class Discretization:
-=======
 class Discretization(ABC):
->>>>>>> 1e96089c
     """
     Holds discretization information about a Component.
 
@@ -199,24 +165,12 @@
     -----------
 
     time_step: int
-<<<<<<< HEAD
-        The time step with which to run ROMS in this configuration
-    nx,ny,n_levels: int
-        The number of x and y points and vertical levels in the domain associated with this object
-=======
         The time step with which to run the Component
->>>>>>> 1e96089c
     """
 
     def __init__(
         self,
         time_step: int,
-<<<<<<< HEAD
-        nx: Optional[int] = None,
-        ny: Optional[int] = None,
-        n_levels: Optional[int] = None,
-=======
->>>>>>> 1e96089c
     ):
         """
         Initialize a Discretization object from basic discretization parameters
@@ -225,11 +179,6 @@
         -----------
         time_step: int
             The time step with which to run the Component
-<<<<<<< HEAD
-        nx,ny,n_levels: int
-            The number of x and y points and vertical levels in the domain associated with this object
-=======
->>>>>>> 1e96089c
 
         Returns:
         --------
@@ -239,37 +188,17 @@
         """
 
         self.time_step: int = time_step
-<<<<<<< HEAD
-        self.nx: Optional[int] = nx
-        self.ny: Optional[int] = ny
-        self.n_levels: Optional[int] = n_levels
-=======
->>>>>>> 1e96089c
 
     def __str__(self) -> str:
         # Discretisation
         disc_str = ""
 
         if hasattr(self, "time_step") and self.time_step is not None:
-<<<<<<< HEAD
-            disc_str += f"\ntime_step:  {self.time_step}s"
-        if hasattr(self, "n_levels") and self.n_levels is not None:
-            disc_str += f"\nn_levels: {self.n_levels}"
-        if hasattr(self, "nx") and self.nx is not None:
-            disc_str += f"\nnx: {self.nx}"
-        if hasattr(self, "ny") and self.ny is not None:
-            disc_str += f"\nny: {self.ny}"
-        if len(disc_str) > 0:
-            classname = self.__class__.__name__
-            header = classname
-            disc_str = header + "\n" + ("-" * len(classname) + disc_str)
-=======
             disc_str += "\ntime_step: " + str(self.time_step) + "s"
         if len(disc_str) > 0:
             classname = self.__class__.__name__
             header = classname
             disc_str = header + "\n" + "-" * len(classname) + disc_str
->>>>>>> 1e96089c
 
         return disc_str
 
@@ -278,14 +207,5 @@
         repr_str = f"{self.__class__.__name__}("
         if hasattr(self, "time_step") and self.time_step is not None:
             repr_str += f"time_step = {self.time_step}, "
-<<<<<<< HEAD
-        if hasattr(self, "n_levels") and self.n_levels is not None:
-            repr_str += f"n_levels = {self.n_levels}, "
-        if hasattr(self, "nx") and self.nx is not None:
-            repr_str += f"nx = {str(self.nx)}, "
-        if hasattr(self, "ny") and self.ny is not None:
-            repr_str += f"ny = {self.ny}"
-=======
->>>>>>> 1e96089c
         repr_str += ")"
         return repr_str