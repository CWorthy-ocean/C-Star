from abc import ABC, abstractmethod
<<<<<<< HEAD
from typing import Sequence, Optional, TYPE_CHECKING
=======
from typing import Optional, TYPE_CHECKING
>>>>>>> c0644e75

from cstar.base.base_model import BaseModel
from cstar.base.input_dataset import InputDataset
from cstar.base.utils import _list_to_concise_str

if TYPE_CHECKING:
    from cstar.base.additional_code import AdditionalCode


class Component(ABC):
    """
    A model component that contributes to a unique Case instance.

    Attributes:
    ----------
    base_model: BaseModel
        An object pointing to the unmodified source code of a model handling an individual
        aspect of the simulation such as biogeochemistry or ocean circulation
    additional_code: AdditionalCode
        Additional code contributing to a unique instance of a base model,
        e.g. namelists, source modifications, etc.
    input_datasets: list of InputDatasets
        Any spatiotemporal data needed to run this instance of the base model
        e.g. initial conditions, surface forcing, etc.
    discretization: Discretization
        Any information related to the discretization of this Component
        e.g. time step, number of vertical levels, etc.

    Methods:
    -------
    build()
        Compile any component-specific code on this machine
    pre_run()
        Execute any pre-processing actions necessary to run this component
    run()
        Run this component
    post_run()
        Execute any post-processing actions associated with this component
    """

    def __init__(
        self,
        base_model: BaseModel,
        additional_code: Optional["AdditionalCode"] = None,
<<<<<<< HEAD
        input_datasets: Sequence[InputDataset] = [],
=======
        input_datasets: list[InputDataset] | None = None,
>>>>>>> c0644e75
        discretization: Optional["Discretization"] = None,
    ):
        """
        Initialize a Component object from a base model and any additional_code or input_datasets

        Parameters:
        -----------
        base_model: BaseModel
            An object pointing to the unmodified source code of a model handling an individual
            aspect of the simulation such as biogeochemistry or ocean circulation
        additional_code: AdditionalCode (Optional, default None)
            Additional code contributing to a unique instance of a base model,
            e.g. namelists, source modifications, etc.
        input_datasets: list of InputDatasets (Optional, default [])
            Any spatiotemporal data needed to run this instance of the base model
            e.g. initial conditions, surface forcing, etc.
        discretization: Discretization (Optional, default None)
<<<<<<< HEAD
            Any information related to the discretization of this Component
            e.g. time step, number of vertical levels, etc.
=======
            Any information related to the discretization of this Component (e.g. time step)
>>>>>>> c0644e75


        Returns:
        --------
        Component:
            An intialized Component object
        """
<<<<<<< HEAD
        self.base_model = base_model
        self.additional_code: Optional["AdditionalCode"] = additional_code or None
        self.input_datasets: Sequence[InputDataset] = list(input_datasets)
        self.discretization: Optional[Discretization] = discretization or None
=======
        if not isinstance(base_model, BaseModel):
            raise ValueError(
                "base_model must be provided and must be an instance of BaseModel"
            )
        self.base_model = base_model
        self.additional_code = additional_code or None
        self.input_datasets = [] if input_datasets is None else input_datasets
        self.discretization = discretization or None
>>>>>>> c0644e75

    def __str__(self) -> str:
        # Header
        name = self.__class__.__name__
        base_str = f"{name}"
        # base_str = "-" * len(name) + "\n" + base_str
        base_str += "\n" + "-" * len(name)

        # Attrs
        base_str += "\nBuilt from: "

        NAC = 0 if self.additional_code is None else 1

        NID = len(self.input_datasets)

        base_str += (
            f"\n{NAC} AdditionalCode instances (query using Component.additional_code)"
        )
        base_str += f"\n{NID} Input datasets (query using Component.input_datasets)"
        if hasattr(self, "discretization") and self.discretization is not None:
            base_str += "\n\nDiscretization:\n"
            base_str += self.discretization.__str__()
        if hasattr(self, "exe_path") and self.exe_path is not None:
            base_str += "\n\nIs compiled: True"
            base_str += "\n exe_path: " + self.exe_path
        return base_str

    def __repr__(self) -> str:
        repr_str = f"{self.__class__.__name__}("
        repr_str += f"\nbase_model = <{self.base_model.__class__.__name__} instance>, "
        if self.additional_code is not None:
            repr_str += f"\nadditional_code = <{self.additional_code.__class__.__name__} instance>, "
        else:
            repr_str += "\n additional_code = None"
        ID_list = []
        for i, inp in enumerate(self.input_datasets):
            ID_list.append(f"<{inp.__class__.__name__} from {inp.source.basename}>")

        repr_str += f"\ninput_datasets = {_list_to_concise_str(ID_list,pad=18,items_are_strs=False)}"
        repr_str += f"\ndiscretization = {self.discretization.__repr__()}"
        repr_str += "\n)"

        return repr_str

    @abstractmethod
    def build(self) -> None:
        """
        Compile any Component-specific code on this machine

        This abstract method will be implemented differently by different Component types.
        """

    @abstractmethod
    def pre_run(self) -> None:
        """
        Execute any pre-processing actions necessary to run this component.

        This abstract method will be implemented differently by different Component types.
        """

    @abstractmethod
    def run(self) -> None:
        """
        Run this component

        This abstract method will be implemented differently by different Component types.
        """
        pass

    @abstractmethod
    def post_run(self) -> None:
        """
        Execute any pre-processing actions associated with this component.

        This abstract method will be implemented differently by different Component types.
        """
        pass


<<<<<<< HEAD
class Discretization:
=======
class Discretization(ABC):
>>>>>>> c0644e75
    """
    Holds discretization information about a Component.

    Attributes:
    -----------

    time_step: int
<<<<<<< HEAD
        The time step with which to run ROMS in this configuration
    nx,ny,n_levels: int
        The number of x and y points and vertical levels in the domain associated with this object
=======
        The time step with which to run the Component
>>>>>>> c0644e75
    """

    def __init__(
        self,
        time_step: int,
<<<<<<< HEAD
        nx: Optional[int] = None,
        ny: Optional[int] = None,
        n_levels: Optional[int] = None,
=======
>>>>>>> c0644e75
    ):
        """
        Initialize a Discretization object from basic discretization parameters

        Parameters:
        -----------
        time_step: int
            The time step with which to run the Component
<<<<<<< HEAD
        nx,ny,n_levels: int
            The number of x and y points and vertical levels in the domain associated with this object
=======
>>>>>>> c0644e75

        Returns:
        --------
        Discretization:
            An initialized Discretization object

        """

        self.time_step: int = time_step
<<<<<<< HEAD
        self.nx: Optional[int] = nx
        self.ny: Optional[int] = ny
        self.n_levels: Optional[int] = n_levels
=======
>>>>>>> c0644e75

    def __str__(self) -> str:
        # Discretisation
        disc_str = ""

        if hasattr(self, "time_step") and self.time_step is not None:
<<<<<<< HEAD
            disc_str += f"\ntime_step:  {self.time_step}s"
        if hasattr(self, "n_levels") and self.n_levels is not None:
            disc_str += f"\nn_levels: {self.n_levels}"
        if hasattr(self, "nx") and self.nx is not None:
            disc_str += f"\nnx: {self.nx}"
        if hasattr(self, "ny") and self.ny is not None:
            disc_str += f"\nny: {self.ny}"
        if len(disc_str) > 0:
            classname = self.__class__.__name__
            header = classname
            disc_str = header + "\n" + ("-" * len(classname) + disc_str)
=======
            disc_str += "\ntime_step: " + str(self.time_step) + "s"
        if len(disc_str) > 0:
            classname = self.__class__.__name__
            header = classname
            disc_str = header + "\n" + "-" * len(classname) + disc_str
>>>>>>> c0644e75

        return disc_str

    def __repr__(self) -> str:
        repr_str = ""
        repr_str = f"{self.__class__.__name__}("
        if hasattr(self, "time_step") and self.time_step is not None:
            repr_str += f"time_step = {self.time_step}, "
<<<<<<< HEAD
        if hasattr(self, "n_levels") and self.n_levels is not None:
            repr_str += f"n_levels = {self.n_levels}, "
        if hasattr(self, "nx") and self.nx is not None:
            repr_str += f"nx = {str(self.nx)}, "
        if hasattr(self, "ny") and self.ny is not None:
            repr_str += f"ny = {self.ny}"
=======
>>>>>>> c0644e75
        repr_str += ")"
        return repr_str<|MERGE_RESOLUTION|>--- conflicted
+++ resolved
@@ -1,9 +1,5 @@
 from abc import ABC, abstractmethod
-<<<<<<< HEAD
-from typing import Sequence, Optional, TYPE_CHECKING
-=======
-from typing import Optional, TYPE_CHECKING
->>>>>>> c0644e75
+from typing import Optional, TYPE_CHECKING, List
 
 from cstar.base.base_model import BaseModel
 from cstar.base.input_dataset import InputDataset
@@ -48,11 +44,7 @@
         self,
         base_model: BaseModel,
         additional_code: Optional["AdditionalCode"] = None,
-<<<<<<< HEAD
-        input_datasets: Sequence[InputDataset] = [],
-=======
-        input_datasets: list[InputDataset] | None = None,
->>>>>>> c0644e75
+        input_datasets: Optional[List["InputDataset"]] = None,
         discretization: Optional["Discretization"] = None,
     ):
         """
@@ -70,12 +62,7 @@
             Any spatiotemporal data needed to run this instance of the base model
             e.g. initial conditions, surface forcing, etc.
         discretization: Discretization (Optional, default None)
-<<<<<<< HEAD
-            Any information related to the discretization of this Component
-            e.g. time step, number of vertical levels, etc.
-=======
             Any information related to the discretization of this Component (e.g. time step)
->>>>>>> c0644e75
 
 
         Returns:
@@ -83,12 +70,6 @@
         Component:
             An intialized Component object
         """
-<<<<<<< HEAD
-        self.base_model = base_model
-        self.additional_code: Optional["AdditionalCode"] = additional_code or None
-        self.input_datasets: Sequence[InputDataset] = list(input_datasets)
-        self.discretization: Optional[Discretization] = discretization or None
-=======
         if not isinstance(base_model, BaseModel):
             raise ValueError(
                 "base_model must be provided and must be an instance of BaseModel"
@@ -97,7 +78,6 @@
         self.additional_code = additional_code or None
         self.input_datasets = [] if input_datasets is None else input_datasets
         self.discretization = discretization or None
->>>>>>> c0644e75
 
     def __str__(self) -> str:
         # Header
@@ -177,11 +157,7 @@
         pass
 
 
-<<<<<<< HEAD
-class Discretization:
-=======
 class Discretization(ABC):
->>>>>>> c0644e75
     """
     Holds discretization information about a Component.
 
@@ -189,24 +165,12 @@
     -----------
 
     time_step: int
-<<<<<<< HEAD
-        The time step with which to run ROMS in this configuration
-    nx,ny,n_levels: int
-        The number of x and y points and vertical levels in the domain associated with this object
-=======
         The time step with which to run the Component
->>>>>>> c0644e75
     """
 
     def __init__(
         self,
         time_step: int,
-<<<<<<< HEAD
-        nx: Optional[int] = None,
-        ny: Optional[int] = None,
-        n_levels: Optional[int] = None,
-=======
->>>>>>> c0644e75
     ):
         """
         Initialize a Discretization object from basic discretization parameters
@@ -215,11 +179,6 @@
         -----------
         time_step: int
             The time step with which to run the Component
-<<<<<<< HEAD
-        nx,ny,n_levels: int
-            The number of x and y points and vertical levels in the domain associated with this object
-=======
->>>>>>> c0644e75
 
         Returns:
         --------
@@ -229,37 +188,17 @@
         """
 
         self.time_step: int = time_step
-<<<<<<< HEAD
-        self.nx: Optional[int] = nx
-        self.ny: Optional[int] = ny
-        self.n_levels: Optional[int] = n_levels
-=======
->>>>>>> c0644e75
 
     def __str__(self) -> str:
         # Discretisation
         disc_str = ""
 
         if hasattr(self, "time_step") and self.time_step is not None:
-<<<<<<< HEAD
-            disc_str += f"\ntime_step:  {self.time_step}s"
-        if hasattr(self, "n_levels") and self.n_levels is not None:
-            disc_str += f"\nn_levels: {self.n_levels}"
-        if hasattr(self, "nx") and self.nx is not None:
-            disc_str += f"\nnx: {self.nx}"
-        if hasattr(self, "ny") and self.ny is not None:
-            disc_str += f"\nny: {self.ny}"
-        if len(disc_str) > 0:
-            classname = self.__class__.__name__
-            header = classname
-            disc_str = header + "\n" + ("-" * len(classname) + disc_str)
-=======
             disc_str += "\ntime_step: " + str(self.time_step) + "s"
         if len(disc_str) > 0:
             classname = self.__class__.__name__
             header = classname
             disc_str = header + "\n" + "-" * len(classname) + disc_str
->>>>>>> c0644e75
 
         return disc_str
 
@@ -268,14 +207,5 @@
         repr_str = f"{self.__class__.__name__}("
         if hasattr(self, "time_step") and self.time_step is not None:
             repr_str += f"time_step = {self.time_step}, "
-<<<<<<< HEAD
-        if hasattr(self, "n_levels") and self.n_levels is not None:
-            repr_str += f"n_levels = {self.n_levels}, "
-        if hasattr(self, "nx") and self.nx is not None:
-            repr_str += f"nx = {str(self.nx)}, "
-        if hasattr(self, "ny") and self.ny is not None:
-            repr_str += f"ny = {self.ny}"
-=======
->>>>>>> c0644e75
         repr_str += ")"
         return repr_str