--- conflicted
+++ resolved
@@ -211,18 +211,8 @@
 
                 else:
                     raise FileNotFoundError(f"Error: {src_file_path} does not exist.")
-<<<<<<< HEAD
-
-=======
-                # Special case for template namelists:
-                if str(src_file_path)[-9:] == "_TEMPLATE":
-                    self.log.info(
-                        f"Copying template file {tgt_file_path} to editable version {str(tgt_file_path)[:-9]}"
-                    )
-                    shutil.copy(tgt_file_path, Path(str(tgt_file_path)[:-9]))
-                    self.modified_files[i] = f[:-9]
+
             self.log.info("✅ All files copied successfully")
->>>>>>> 480a9ef0
             self.working_path = local_dir
         finally:
             if tmp_dir:
