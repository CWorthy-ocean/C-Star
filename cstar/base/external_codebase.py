--- conflicted
+++ resolved
@@ -2,11 +2,8 @@
 from pathlib import Path
 
 from cstar.base.log import LoggingMixin
-<<<<<<< HEAD
-=======
 from cstar.io.source_data import SourceData
 from cstar.io.staged_data import StagedRepository
->>>>>>> 2f320287
 from cstar.system.manager import cstar_sysmgr
 
 
@@ -26,23 +23,12 @@
 
     Methods
     -------
-<<<<<<< HEAD
-    local_config_status()
-        Perform a series of checks to determine how the external codebase is configured on this machine
-        relative to this ExternalCodeBase instance.
-    handle_local_config_status()
-        Perform actions depending on the output of local_config_status()
-    get()
-        Obtain and configure the external codebase on this machine if it is not already.
-        handle_local_config_status() prompts the user to run get() if the model cannot be found.
-=======
     get(target_dir: Path) -> StagedRepository:
         Clone the codebase locally at the intended checkout target. Updates `working_copy`
     configure():
         Perform any actions necessary to configure this codebase locally for use
     setup(target_dir: Path):
         Calls both `get()` and `configure()` in sequence
->>>>>>> 2f320287
     """
 
     _working_copy: StagedRepository | None = None  # updated by self.get()
@@ -136,27 +122,9 @@
         """
 
     @property
-<<<<<<< HEAD
-    def default_externals_root(self) -> Path:
-        """The default path of the root directory where external codebases are stored.
-
-        Returns
-        -------
-        Path
-            The path to the directory.
-        """
-        pkg_relative_path = f"externals/{self.repo_basename}"
-        return cstar_sysmgr.environment.package_root / pkg_relative_path
-
-    @property
-    def local_config_status(self) -> int:
-        """Perform a series of checks to ensure that the external codebase is properly
-        configured on this machine.
-=======
     def working_copy(self) -> StagedRepository | None:
         """StagedRepository instance describing the local clone of this codebase (if it exists)"""
         return self._working_copy
->>>>>>> 2f320287
 
     def get(self, target_dir: Path | None = None) -> None:
         """Retrieve and stage this ExternalCodeBase
@@ -168,26 +136,6 @@
             directory in the C-Star package root.
 
         """
-<<<<<<< HEAD
-        # check 1: X_ROOT variable is in user's env
-        env_var = os.environ.get(self.expected_env_var, "")
-
-        # check 2: X_ROOT points to the correct repository
-        if env_var:
-            local_root = Path(env_var)
-            env_var_repo_remote = _get_repo_remote(local_root)
-            env_var_matches_repo = self.source_repo == env_var_repo_remote
-            if not env_var_matches_repo:
-                return 1
-            else:
-                # check 3: local codebase repo HEAD matches correct checkout hash:
-                head_hash = _get_repo_head_hash(local_root)
-                head_hash_matches_checkout_hash = head_hash == self.checkout_hash
-                if head_hash_matches_checkout_hash:
-                    return 0
-                else:
-                    return 2
-=======
         if self.working_copy:
             self.log.info(
                 f"ExternalCodeBase is already staged at {self.working_copy.path}. Skipping get() call"
@@ -202,121 +150,12 @@
             self.log.info(
                 f"⚠️  No target_dir provided to ExternalCodeBase.get, defaulting to {target_dir}"
             )
->>>>>>> 2f320287
 
         staged_repo = self.source.stage(target_dir=target_dir)
         assert isinstance(staged_repo, StagedRepository)
         self._working_copy = staged_repo
 
     @property
-<<<<<<< HEAD
-    def is_setup(self) -> bool:
-        return True if self.local_config_status == 0 else False
-
-    def handle_config_status(self) -> None:
-        """Perform actions depending on the output of
-        ExternalCodeBase.local_config_status()
-
-        The config_status attribute should be set by the local_config_status method
-
-        The method then proceeds as follows:
-        config_status =
-
-           - 0: The expected environment variable is present, points to the correct repository remote, and is checked out at the correct hash
-               -> do nothing
-           - 1: The expected environment variable is present but does not point to the correct repository remote (unresolvable)
-               -> raise an EnvironmentError
-           - 2: The expected environment variable is present, points to the correct repository remote, but is checked out at the wrong hash
-               -> prompt checkout of correct hash
-           - 3: The expected environment variable is not present and it is assumed the external codebase is not installed locally
-               -> prompt installation of the external codebase
-        """
-        local_root = Path(os.environ.get(self.expected_env_var, ""))
-
-        interactive = os.environ.get("CSTAR_INTERACTIVE", "1") == "1"
-
-        match self.local_config_status:
-            case 0:
-                self.log.info(
-                    f"✅ {self.__class__.__name__} correctly configured. Nothing to be done"
-                )
-                return
-            case 1:
-                env_var_repo_remote = _get_repo_remote(local_root)
-
-                raise OSError(
-                    "System environment variable "
-                    f"'{self.expected_env_var}' points to "
-                    "a github repository whose "
-                    f"remote: \n '{env_var_repo_remote}' \n"
-                    "does not match that expected by C-Star: \n"
-                    f"{self.source_repo}."
-                    "Your environment may be misconfigured."
-                )
-            case 2:
-                head_hash = _get_repo_head_hash(local_root)
-                print(
-                    "############################################################\n"
-                    f"C-STAR: {self.expected_env_var} points to the correct repo "
-                    f"{self.source_repo} but HEAD is at: \n"
-                    f"{head_hash}, rather than the hash associated with "
-                    f"checkout_target {self.checkout_target}:\n"
-                    f"{self.checkout_hash}\n"
-                    "############################################################"
-                )
-                while True:
-                    yn = "y"
-                    if interactive:
-                        yn = input("Would you like to checkout this target now?")
-
-                    if yn.casefold() in ["y", "yes"]:
-                        try:
-                            _checkout(
-                                self.source_repo, local_root, self.checkout_target
-                            )
-                        except Exception as ex:
-                            print(ex)
-                        return
-                    elif yn.casefold() in ["n", "no"]:
-                        raise OSError()
-                    else:
-                        print("invalid selection; enter 'y' or 'n'")
-            case 3:
-                user_env_path = cstar_sysmgr.environment.user_env_path
-                print(
-                    "#######################################################\n"
-                    f"C-STAR: {self.expected_env_var}"
-                    " not found in current cstar_sysmgr.environment. \n"
-                    "if this is your first time running C-Star with "
-                    f"an instance of {self.__class__.__name__}, "
-                    "you will need to set it up.\n"
-                    "It is recommended that you install this external codebase in \n"
-                    f"{self.default_externals_root}\n"
-                    f"This will also modify your `{user_env_path}` file.\n"
-                    "#######################################################"
-                )
-                while True:
-                    if not self.default_externals_root.exists():
-                        self.default_externals_root.mkdir(parents=True)
-
-                    yn = "y"
-                    if interactive:
-                        yn = input(
-                            "Would you like to do this now? "
-                            "('y', 'n', or 'custom' to install at a custom path)\n"
-                        )
-                    if yn.casefold() in ["y", "yes", "ok"]:
-                        self.get(self.default_externals_root)
-                        break
-                    elif yn.casefold() in ["n", "no"]:
-                        raise OSError()
-                    elif yn.casefold() == "custom":
-                        custom_path = input("Enter custom path for install:\n")
-                        self.get(Path(custom_path).resolve())
-                        break
-                    else:
-                        print("invalid selection; enter 'y','n',or 'custom'")
-=======
     @abstractmethod
     def is_configured(self) -> bool:
         """Returns True if this ExternalCodeBase exists locally and is correctly configured"""
@@ -333,7 +172,6 @@
             )
             return
         self._configure()
->>>>>>> 2f320287
 
     @abstractmethod
     def _configure(self) -> None:
