--- conflicted
+++ resolved
@@ -2,7 +2,21 @@
  "cells": [
   {
    "cell_type": "markdown",
-<<<<<<< HEAD
+   "id": "b61e35b0",
+   "metadata": {},
+   "source": [
+    "> [!Warning] \n",
+    "> **This project is still in an early phase of development.**\n",
+    ">\n",
+    "> The [python API](https://c-star.readthedocs.io/en/latest/api.html) is not yet stable, and some aspects of the schema for the [blueprint](https://c-star.readthedocs.io/en/latest/terminology.html#term-blueprint) will likely evolve. \n",
+    "> Therefore whilst you are welcome to try out using the package, we cannot yet guarantee backwards compatibility. \n",
+    "We expect to reach a more stable version in Q1 2025.\n",
+    ">\n",
+    "> To see which systems C-Star has been tested on so far, see [Supported Systems](https://c-star.readthedocs.io/en/latest/machines.html)."
+   ]
+  },
+  {
+   "cell_type": "markdown",
    "id": "51356c28",
    "metadata": {},
    "source": [
@@ -10,17 +24,6 @@
     "> \n",
     "> This notebook assumes you are running the NERSC Perlmutter HPC machine.\n",
     "> You will need to change some arguments in order to run this notebook verbatim on any other machine."
-=======
-   "id": "4f4768f6",
-   "metadata": {},
-   "source": [
-    "> [!Warning] \n",
-    "> **This project is still in an early phase of development.**\n",
-    ">\n",
-    "> The [python API](https://c-star.readthedocs.io/en/latest/api.html) is not yet stable, and the schema for the [blueprint](https://c-star.readthedocs.io/en/latest/terminology.html#term-blueprint) will likely evolve. \n",
-    "> Therefore whilst you are welcome to try out using the package, we cannot yet guarantee backwards compatibility. \n",
-    "> We expect to reach a more stable version in Q1 2025."
->>>>>>> 7e38635a
    ]
   },
   {
