--- conflicted
+++ resolved
@@ -13,9 +13,8 @@
   - mpich
   - xarray
   - netCDF4
-<<<<<<< HEAD
+  # tests
   - pytest
-=======
   # docs
   - sphinx
   - nbsphinx
@@ -23,5 +22,4 @@
   - sphinxcontrib-bibtex
   - myst-parser
   # for running jupyter notebooks
-  - ipykernel
->>>>>>> c83b1a1a
+  - ipykernel