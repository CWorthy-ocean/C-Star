name: cstar_env
channels:
  - conda-forge
dependencies:
  - python>=3.10
  - pooch
  - pyyaml
  - python-dateutil
  - coverage
  - numpy
  - compilers
  - netcdf-fortran
  - mpich
  - xarray
  - netCDF4
<<<<<<< HEAD
  # tests
  - pytest
=======
  - pip
>>>>>>> ad336ac7
  # docs
  - sphinx
  - nbsphinx
  - sphinx-book-theme
  - sphinxcontrib-bibtex
  - myst-parser
  - pip:
    - readthedocs-sphinx-ext
  # for running jupyter notebooks
  - ipykernel<|MERGE_RESOLUTION|>--- conflicted
+++ resolved
@@ -13,12 +13,9 @@
   - mpich
   - xarray
   - netCDF4
-<<<<<<< HEAD
   # tests
   - pytest
-=======
   - pip
->>>>>>> ad336ac7
   # docs
   - sphinx
   - nbsphinx
